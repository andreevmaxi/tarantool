--- conflicted
+++ resolved
@@ -18,11 +18,6 @@
     depth: 100500
 
 env:
-<<<<<<< HEAD
-    global:
-      - PACKAGECLOUD_REPO=1_8
-=======
->>>>>>> 85749481
     matrix:
       - TARGET=source
       - TARGET=test
@@ -96,44 +91,23 @@
   # Deploy packages to PackageCloud
   - provider: packagecloud
     username: "tarantool"
-    repository: "1_7"
+    repository: "1_8"
     token: "${PACKAGECLOUD_TOKEN}"
     dist: "${OS}/${DIST}"
     package_glob: build/*.{rpm,deb,dsc}
     skip_cleanup: true
     on:
-<<<<<<< HEAD
-      branch: "1.8"
-=======
       repo: tarantool/tarantool
-      branch: "1.7" # releases
->>>>>>> 85749481
+      branch: "1.8" # releases
       condition: -n "${OS}" && -n "${DIST}" && -n "${PACKAGECLOUD_TOKEN}"
   # Deploy source tarballs to S3
   - provider: script
     script: make -f .travis.mk source_deploy
     skip_cleanup: true
     on:
-<<<<<<< HEAD
-      branch: "1.8"
-=======
       repo: tarantool/tarantool
-      branch: "1.7" # releases
->>>>>>> 85749481
+      branch: "1.8" # releases
       condition: "x${TARGET} = xsource"
-
-  # Deploy packages to PackageCloud
-  - provider: packagecloud
-    username: "tarantool"
-    repository: "1_7_next"
-    token: "${PACKAGECLOUD_TOKEN}"
-    dist: "${OS}/${DIST}"
-    package_glob: build/*.{rpm,deb,dsc}
-    skip_cleanup: true
-    on:
-      repo: tarantool/tarantool
-      branch: "1.7-next" # development branch
-      condition: -n "${OS}" && -n "${DIST}" && -n "${PACKAGECLOUD_TOKEN}"
 
 notifications:
   email:
