--- conflicted
+++ resolved
@@ -238,7 +238,6 @@
 ...
 ch:broadcast('broadcast message!')
 ---
-<<<<<<< HEAD
 - 2
 ...
 t = {}
@@ -299,102 +298,82 @@
     - '44'
   - - tfbr2
     - '45'
-=======
-tfbr  - 1
-tfbr2 - 2
-tfbr  - 3
-tfbr2 - 4
-tfbr  - 5
-tfbr2 - broadcast message!
-tfbr  - broadcast message!
-tfbr2 - 35
-tfbr  - 36
-tfbr2 - 37
-tfbr  - 38
-tfbr2 - 39
-tfbr  - 40
-tfbr2 - 41
-tfbr  - 42
-tfbr2 - 43
-tfbr  - 44
-tfbr2 - 45
-...
-lua ch = box.ipc.channel(1)
----
-...
-lua ch:is_closed()
----
- - false
-...
-lua passed = false
----
-...
-lua type(box.fiber.wrap(function() if ch:get() == nil then passed = true end end))
----
- - userdata
-...
-lua ch:close()
----
-...
-lua passed
----
- - true
-...
-lua ch:get()
----
- - nil
-...
-lua ch:get()
----
- - nil
-...
-lua ch:put(10)
----
- - false
-...
-lua ch:is_closed()
----
- - true
-...
-lua ch = box.ipc.channel(1)
----
-...
-lua ch:put(true)
----
- - true
-...
-lua ch:is_closed()
----
- - false
-...
-lua passed = false
----
-...
-lua type(box.fiber.wrap(function() if ch:put(true) == false then passed = true end end))
----
- - userdata
-...
-lua ch:close()
----
-...
-lua passed
----
- - true
-...
-lua ch:get()
----
- - nil
-...
-lua ch:get()
----
- - nil
-...
-lua ch:put(10)
----
- - false
-...
-lua ch:is_closed()
----
- - true
->>>>>>> f8449827
+...
+ch = box.ipc.channel(1)
+---
+...
+ch:is_closed()
+---
+- false
+...
+passed = false
+---
+...
+type(box.fiber.wrap(function() if ch:get() == nil then passed = true end end))
+---
+- userdata
+...
+ch:close()
+---
+...
+passed
+---
+- true
+...
+ch:get()
+---
+- null
+...
+ch:get()
+---
+- null
+...
+ch:put(10)
+---
+- false
+...
+ch:is_closed()
+---
+- true
+...
+ch = box.ipc.channel(1)
+---
+...
+ch:put(true)
+---
+- true
+...
+ch:is_closed()
+---
+- false
+...
+passed = false
+---
+...
+type(box.fiber.wrap(function() if ch:put(true) == false then passed = true end end))
+---
+- userdata
+...
+ch:close()
+---
+...
+passed
+---
+- true
+...
+ch:get()
+---
+- null
+...
+ch:get()
+---
+- null
+...
+ch:put(10)
+---
+- false
+...
+ch:is_closed()
+---
+- true
 ...