--- conflicted
+++ resolved
@@ -1321,7 +1321,74 @@
 ---
 ...
 --
-<<<<<<< HEAD
+-- gh-3412 - assertion failure at exit in case:
+-- * there is a fiber waiting for quota
+-- * there is a pending vylog write
+--
+test_run:cmd("create server low_quota with script='vinyl/low_quota.lua'")
+---
+- true
+...
+test_run:cmd("start server low_quota with args='1048576'")
+---
+- true
+...
+test_run:cmd('switch low_quota')
+---
+- true
+...
+_ = box.schema.space.create('test', {engine = 'vinyl'})
+---
+...
+_ = box.space.test:create_index('pk')
+---
+...
+box.error.injection.set('ERRINJ_VY_RUN_WRITE_STMT_TIMEOUT', 0.01)
+---
+- ok
+...
+fiber = require('fiber')
+---
+...
+pad = string.rep('x', 100 * 1024)
+---
+...
+_ = fiber.create(function() for i = 1, 11 do box.space.test:replace{i, pad} end end)
+---
+...
+repeat fiber.sleep(0.001) q = box.info.vinyl().quota until q.limit - q.used < pad:len()
+---
+...
+test_run:cmd("restart server low_quota with args='1048576'")
+box.error.injection.set('ERRINJ_VY_LOG_FLUSH_DELAY', true)
+---
+- ok
+...
+fiber = require('fiber')
+---
+...
+pad = string.rep('x', 100 * 1024)
+---
+...
+_ = fiber.create(function() for i = 1, 11 do box.space.test:replace{i, pad} end end)
+---
+...
+repeat fiber.sleep(0.001) q = box.info.vinyl().quota until q.limit - q.used < pad:len()
+---
+...
+test_run:cmd('switch default')
+---
+- true
+...
+test_run:cmd("stop server low_quota")
+---
+- true
+...
+test_run:cmd("cleanup server low_quota")
+---
+- true
+...
+--
 -- Check that ALTER is abroted if a tuple inserted during space
 -- format change does not conform to the new format.
 --
@@ -1395,72 +1462,4 @@
 ...
 s:drop()
 ---
-=======
--- gh-3412 - assertion failure at exit in case:
--- * there is a fiber waiting for quota
--- * there is a pending vylog write
---
-test_run:cmd("create server low_quota with script='vinyl/low_quota.lua'")
----
-- true
-...
-test_run:cmd("start server low_quota with args='1048576'")
----
-- true
-...
-test_run:cmd('switch low_quota')
----
-- true
-...
-_ = box.schema.space.create('test', {engine = 'vinyl'})
----
-...
-_ = box.space.test:create_index('pk')
----
-...
-box.error.injection.set('ERRINJ_VY_RUN_WRITE_STMT_TIMEOUT', 0.01)
----
-- ok
-...
-fiber = require('fiber')
----
-...
-pad = string.rep('x', 100 * 1024)
----
-...
-_ = fiber.create(function() for i = 1, 11 do box.space.test:replace{i, pad} end end)
----
-...
-repeat fiber.sleep(0.001) q = box.info.vinyl().quota until q.limit - q.used < pad:len()
----
-...
-test_run:cmd("restart server low_quota with args='1048576'")
-box.error.injection.set('ERRINJ_VY_LOG_FLUSH_DELAY', true)
----
-- ok
-...
-fiber = require('fiber')
----
-...
-pad = string.rep('x', 100 * 1024)
----
-...
-_ = fiber.create(function() for i = 1, 11 do box.space.test:replace{i, pad} end end)
----
-...
-repeat fiber.sleep(0.001) q = box.info.vinyl().quota until q.limit - q.used < pad:len()
----
-...
-test_run:cmd('switch default')
----
-- true
-...
-test_run:cmd("stop server low_quota")
----
-- true
-...
-test_run:cmd("cleanup server low_quota")
----
-- true
->>>>>>> ff02157f
 ...