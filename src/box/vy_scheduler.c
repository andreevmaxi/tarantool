/*
 * Copyright 2010-2017, Tarantool AUTHORS, please see AUTHORS file.
 *
 * Redistribution and use in source and binary forms, with or
 * without modification, are permitted provided that the following
 * conditions are met:
 *
 * 1. Redistributions of source code must retain the above
 *    copyright notice, this list of conditions and the
 *    following disclaimer.
 *
 * 2. Redistributions in binary form must reproduce the above
 *    copyright notice, this list of conditions and the following
 *    disclaimer in the documentation and/or other materials
 *    provided with the distribution.
 *
 * THIS SOFTWARE IS PROVIDED BY AUTHORS ``AS IS'' AND
 * ANY EXPRESS OR IMPLIED WARRANTIES, INCLUDING, BUT NOT LIMITED
 * TO, THE IMPLIED WARRANTIES OF MERCHANTABILITY AND FITNESS FOR
 * A PARTICULAR PURPOSE ARE DISCLAIMED. IN NO EVENT SHALL
 * AUTHORS OR CONTRIBUTORS BE LIABLE FOR ANY DIRECT,
 * INDIRECT, INCIDENTAL, SPECIAL, EXEMPLARY, OR CONSEQUENTIAL
 * DAMAGES (INCLUDING, BUT NOT LIMITED TO, PROCUREMENT OF
 * SUBSTITUTE GOODS OR SERVICES; LOSS OF USE, DATA, OR PROFITS; OR
 * BUSINESS INTERRUPTION) HOWEVER CAUSED AND ON ANY THEORY OF
 * LIABILITY, WHETHER IN CONTRACT, STRICT LIABILITY, OR TORT
 * (INCLUDING NEGLIGENCE OR OTHERWISE) ARISING IN ANY WAY OUT OF
 * THE USE OF THIS SOFTWARE, EVEN IF ADVISED OF THE POSSIBILITY OF
 * SUCH DAMAGE.
 */
#include "vy_scheduler.h"

#include <assert.h>
#include <stdarg.h>
#include <stdbool.h>
#include <stddef.h>
#include <stdint.h>
#include <stdlib.h>
#include <small/mempool.h>
#include <small/rlist.h>
#include <tarantool_ev.h>

#include "checkpoint.h"
#include "diag.h"
#include "errcode.h"
#include "errinj.h"
#include "fiber.h"
#include "fiber_cond.h"
#include "salad/stailq.h"
#include "say.h"
#include "vy_lsm.h"
#include "vy_log.h"
#include "vy_mem.h"
#include "vy_range.h"
#include "vy_run.h"
#include "vy_write_iterator.h"
#include "trivia/util.h"
#include "tt_pthread.h"

/**
 * Yield after iterating over this many objects (e.g. ranges).
 * Yield more often in debug mode.
 */
#if defined(NDEBUG)
enum { VY_YIELD_LOOPS = 128 };
#else
enum { VY_YIELD_LOOPS = 2 };
#endif

/* Min and max values for vy_scheduler::timeout. */
#define VY_SCHEDULER_TIMEOUT_MIN	1
#define VY_SCHEDULER_TIMEOUT_MAX	60

static void *vy_worker_f(void *);
static int vy_scheduler_f(va_list);

struct vy_task;

struct vy_task_ops {
	/**
	 * This function is called from a worker. It is supposed to do work
	 * which is too heavy for the tx thread (like IO or compression).
	 * Returns 0 on success. On failure returns -1 and sets diag.
	 */
	int (*execute)(struct vy_scheduler *scheduler, struct vy_task *task);
	/**
	 * This function is called by the scheduler upon task completion.
	 * It may be used to finish the task from the tx thread context.
	 *
	 * Returns 0 on success. On failure returns -1 and sets diag.
	 */
	int (*complete)(struct vy_scheduler *scheduler, struct vy_task *task);
	/**
	 * This function is called by the scheduler if either ->execute
	 * or ->complete failed. It may be used to undo changes done to
	 * the LSM tree when preparing the task.
	 *
	 * If @in_shutdown is set, the callback is invoked from the
	 * engine destructor.
	 */
	void (*abort)(struct vy_scheduler *scheduler, struct vy_task *task,
		      bool in_shutdown);
};

struct vy_task {
	const struct vy_task_ops *ops;
	/** Return code of ->execute. */
	int status;
	/** If ->execute fails, the error is stored here. */
	struct diag diag;
	/** LSM tree this task is for. */
	struct vy_lsm *lsm;
	/**
	 * Copies of lsm->key/cmp_def to protect from
	 * multithread read/write on alter.
	 */
	struct key_def *cmp_def;
	struct key_def *key_def;
	/** Range to compact. */
	struct vy_range *range;
	/** Run written by this task. */
	struct vy_run *new_run;
	/** Write iterator producing statements for the new run. */
	struct vy_stmt_stream *wi;
	/**
	 * First (newest) and last (oldest) slices to compact.
	 *
	 * While a compaction task is in progress, a new slice
	 * can be added to a range by concurrent dump, so we
	 * need to remember the slices we are compacting.
	 */
	struct vy_slice *first_slice, *last_slice;
	/**
	 * Link in the list of pending or processed tasks.
	 * See vy_scheduler::input_queue, output_queue.
	 */
	struct stailq_entry link;
	/**
	 * Index options may be modified while a task is in
	 * progress so we save them here to safely access them
	 * from another thread.
	 */
	double bloom_fpr;
	int64_t page_size;
};

/**
 * Allocate a new task to be executed by a worker thread.
 * When preparing an asynchronous task, this function must
 * be called before yielding the current fiber in order to
 * pin the LSM tree the task is for so that a concurrent fiber
 * does not free it from under us.
 */
static struct vy_task *
vy_task_new(struct mempool *pool, struct vy_lsm *lsm,
	    const struct vy_task_ops *ops)
{
	struct vy_task *task = mempool_alloc(pool);
	if (task == NULL) {
		diag_set(OutOfMemory, sizeof(*task),
			 "mempool", "struct vy_task");
		return NULL;
	}
	memset(task, 0, sizeof(*task));
	task->ops = ops;
	task->lsm = lsm;
	task->cmp_def = key_def_dup(lsm->cmp_def);
	if (task->cmp_def == NULL) {
		mempool_free(pool, task);
		return NULL;
	}
	task->key_def = key_def_dup(lsm->key_def);
	if (task->key_def == NULL) {
		key_def_delete(task->cmp_def);
		mempool_free(pool, task);
		return NULL;
	}
	vy_lsm_ref(lsm);
	diag_create(&task->diag);
	return task;
}

/** Free a task allocated with vy_task_new(). */
static void
vy_task_delete(struct mempool *pool, struct vy_task *task)
{
	key_def_delete(task->cmp_def);
	key_def_delete(task->key_def);
	vy_lsm_unref(task->lsm);
	diag_destroy(&task->diag);
	TRASH(task);
	mempool_free(pool, task);
}

static bool
vy_dump_heap_less(struct heap_node *a, struct heap_node *b)
{
	struct vy_lsm *i1 = container_of(a, struct vy_lsm, in_dump);
	struct vy_lsm *i2 = container_of(b, struct vy_lsm, in_dump);

	/*
	 * LSM trees that are currently being dumped or can't be
	 * scheduled for dump right now are moved off the top of
	 * the heap.
	 */
	if (i1->is_dumping != i2->is_dumping)
		return i1->is_dumping < i2->is_dumping;
	if (i1->pin_count != i2->pin_count)
		return i1->pin_count < i2->pin_count;

	/* Older LSM trees are dumped first. */
	int64_t i1_generation = vy_lsm_generation(i1);
	int64_t i2_generation = vy_lsm_generation(i2);
	if (i1_generation != i2_generation)
		return i1_generation < i2_generation;
	/*
	 * If a space has more than one index, appending a statement
	 * to it requires reading the primary index to get the old
	 * tuple and delete it from secondary indexes. This means that
	 * on local recovery from WAL, the primary index must not be
	 * ahead of secondary indexes of the same space, i.e. it must
	 * be dumped last.
	 */
	return i1->index_id > i2->index_id;
}

#define HEAP_NAME vy_dump_heap
#define HEAP_LESS(h, l, r) vy_dump_heap_less(l, r)

#include "salad/heap.h"

#undef HEAP_LESS
#undef HEAP_NAME

static bool
vy_compact_heap_less(struct heap_node *a, struct heap_node *b)
{
	struct vy_lsm *i1 = container_of(a, struct vy_lsm, in_compact);
	struct vy_lsm *i2 = container_of(b, struct vy_lsm, in_compact);
	/*
	 * Prefer LSM trees whose read amplification will be reduced
	 * most as a result of compaction.
	 */
	return vy_lsm_compact_priority(i1) > vy_lsm_compact_priority(i2);
}

#define HEAP_NAME vy_compact_heap
#define HEAP_LESS(h, l, r) vy_compact_heap_less(l, r)

#include "salad/heap.h"

#undef HEAP_LESS
#undef HEAP_NAME

static void
vy_scheduler_async_cb(ev_loop *loop, struct ev_async *watcher, int events)
{
	(void)loop;
	(void)events;
	struct vy_scheduler *scheduler = container_of(watcher,
			struct vy_scheduler, scheduler_async);
	fiber_cond_signal(&scheduler->scheduler_cond);
}

static void
vy_scheduler_start_workers(struct vy_scheduler *scheduler)
{
	assert(!scheduler->is_worker_pool_running);
	/* One thread is reserved for dumps, see vy_schedule(). */
	assert(scheduler->worker_pool_size >= 2);

	scheduler->is_worker_pool_running = true;
	scheduler->workers_available = scheduler->worker_pool_size;
	scheduler->worker_pool = calloc(scheduler->worker_pool_size,
					sizeof(struct cord));
	if (scheduler->worker_pool == NULL)
		panic("failed to allocate vinyl worker pool");

	ev_async_start(scheduler->scheduler_loop, &scheduler->scheduler_async);
	for (int i = 0; i < scheduler->worker_pool_size; i++) {
		char name[FIBER_NAME_MAX];
		snprintf(name, sizeof(name), "vinyl.writer.%d", i);
		if (cord_start(&scheduler->worker_pool[i], name,
				 vy_worker_f, scheduler) != 0)
			panic("failed to start vinyl worker thread");
	}
}

static void
vy_scheduler_stop_workers(struct vy_scheduler *scheduler)
{
	struct stailq task_queue;
	stailq_create(&task_queue);

	assert(scheduler->is_worker_pool_running);
	scheduler->is_worker_pool_running = false;

	/* Clear the input queue and wake up worker threads. */
	tt_pthread_mutex_lock(&scheduler->mutex);
	stailq_concat(&task_queue, &scheduler->input_queue);
	pthread_cond_broadcast(&scheduler->worker_cond);
	tt_pthread_mutex_unlock(&scheduler->mutex);

	/* Wait for worker threads to exit. */
	for (int i = 0; i < scheduler->worker_pool_size; i++)
		cord_join(&scheduler->worker_pool[i]);
	ev_async_stop(scheduler->scheduler_loop, &scheduler->scheduler_async);

	free(scheduler->worker_pool);
	scheduler->worker_pool = NULL;

	/* Abort all pending tasks. */
	struct vy_task *task, *next;
	stailq_concat(&task_queue, &scheduler->output_queue);
	stailq_foreach_entry_safe(task, next, &task_queue, link) {
		if (task->ops->abort != NULL)
			task->ops->abort(scheduler, task, true);
		vy_task_delete(&scheduler->task_pool, task);
	}
}

void
vy_scheduler_create(struct vy_scheduler *scheduler, int write_threads,
		    vy_scheduler_dump_complete_f dump_complete_cb,
		    struct vy_run_env *run_env, struct rlist *read_views)
{
	memset(scheduler, 0, sizeof(*scheduler));

	scheduler->dump_complete_cb = dump_complete_cb;
	scheduler->read_views = read_views;
	scheduler->run_env = run_env;

	scheduler->scheduler_fiber = fiber_new("vinyl.scheduler",
					       vy_scheduler_f);
	if (scheduler->scheduler_fiber == NULL)
		panic("failed to allocate vinyl scheduler fiber");

	scheduler->scheduler_loop = loop();
	fiber_cond_create(&scheduler->scheduler_cond);
	ev_async_init(&scheduler->scheduler_async, vy_scheduler_async_cb);

	scheduler->worker_pool_size = write_threads;
	mempool_create(&scheduler->task_pool, cord_slab_cache(),
		       sizeof(struct vy_task));
	stailq_create(&scheduler->input_queue);
	stailq_create(&scheduler->output_queue);

	tt_pthread_cond_init(&scheduler->worker_cond, NULL);
	tt_pthread_mutex_init(&scheduler->mutex, NULL);

	vy_dump_heap_create(&scheduler->dump_heap);
	vy_compact_heap_create(&scheduler->compact_heap);

	diag_create(&scheduler->diag);
	fiber_cond_create(&scheduler->dump_cond);

	fiber_start(scheduler->scheduler_fiber, scheduler);
}

void
vy_scheduler_destroy(struct vy_scheduler *scheduler)
{
	/* Stop scheduler fiber. */
	scheduler->scheduler_fiber = NULL;
	/* Sic: fiber_cancel() can't be used here. */
	fiber_cond_signal(&scheduler->dump_cond);
	fiber_cond_signal(&scheduler->scheduler_cond);

	if (scheduler->is_worker_pool_running)
		vy_scheduler_stop_workers(scheduler);

	tt_pthread_cond_destroy(&scheduler->worker_cond);
	tt_pthread_mutex_destroy(&scheduler->mutex);

	diag_destroy(&scheduler->diag);
	mempool_destroy(&scheduler->task_pool);
	fiber_cond_destroy(&scheduler->dump_cond);
	fiber_cond_destroy(&scheduler->scheduler_cond);
	vy_dump_heap_destroy(&scheduler->dump_heap);
	vy_compact_heap_destroy(&scheduler->compact_heap);

	TRASH(scheduler);
}

void
vy_scheduler_add_lsm(struct vy_scheduler *scheduler, struct vy_lsm *lsm)
{
	assert(lsm->in_dump.pos == UINT32_MAX);
	assert(lsm->in_compact.pos == UINT32_MAX);
	vy_dump_heap_insert(&scheduler->dump_heap, &lsm->in_dump);
	vy_compact_heap_insert(&scheduler->compact_heap, &lsm->in_compact);
}

void
vy_scheduler_remove_lsm(struct vy_scheduler *scheduler, struct vy_lsm *lsm)
{
	assert(lsm->in_dump.pos != UINT32_MAX);
	assert(lsm->in_compact.pos != UINT32_MAX);
	vy_dump_heap_delete(&scheduler->dump_heap, &lsm->in_dump);
	vy_compact_heap_delete(&scheduler->compact_heap, &lsm->in_compact);
	lsm->in_dump.pos = UINT32_MAX;
	lsm->in_compact.pos = UINT32_MAX;
}

static void
vy_scheduler_update_lsm(struct vy_scheduler *scheduler, struct vy_lsm *lsm)
{
	if (lsm->is_dropped) {
		/* Dropped LSM trees are exempted from scheduling. */
		assert(lsm->in_dump.pos == UINT32_MAX);
		assert(lsm->in_compact.pos == UINT32_MAX);
		return;
	}
	assert(lsm->in_dump.pos != UINT32_MAX);
	assert(lsm->in_compact.pos != UINT32_MAX);
	vy_dump_heap_update(&scheduler->dump_heap, &lsm->in_dump);
	vy_compact_heap_update(&scheduler->compact_heap, &lsm->in_compact);
}

static void
vy_scheduler_pin_lsm(struct vy_scheduler *scheduler, struct vy_lsm *lsm)
{
	assert(!lsm->is_dumping);
	if (lsm->pin_count++ == 0)
		vy_scheduler_update_lsm(scheduler, lsm);
}

static void
vy_scheduler_unpin_lsm(struct vy_scheduler *scheduler, struct vy_lsm *lsm)
{
	assert(!lsm->is_dumping);
	assert(lsm->pin_count > 0);
	if (--lsm->pin_count == 0)
		vy_scheduler_update_lsm(scheduler, lsm);
}

void
vy_scheduler_trigger_dump(struct vy_scheduler *scheduler)
{
	assert(scheduler->dump_generation <= scheduler->generation);
	if (scheduler->dump_generation < scheduler->generation) {
		/* Dump is already in progress, nothing to do. */
		return;
	}
	if (scheduler->checkpoint_in_progress) {
		/*
		 * Do not trigger another dump until checkpoint
		 * is complete so as to make sure no statements
		 * inserted after WAL rotation are written to
		 * the snapshot.
		 */
		scheduler->dump_pending = true;
		return;
	}
	scheduler->dump_start = ev_monotonic_now(loop());
	scheduler->generation++;
	scheduler->dump_pending = false;
	fiber_cond_signal(&scheduler->scheduler_cond);
}

/**
 * Check whether the current dump round is complete.
 * If it is, free memory and proceed to the next dump round.
 */
static void
vy_scheduler_complete_dump(struct vy_scheduler *scheduler)
{
	assert(scheduler->dump_generation < scheduler->generation);

	if (scheduler->dump_task_count > 0) {
		/*
		 * There are still dump tasks in progress,
		 * the dump round can't be over yet.
		 */
		return;
	}

	int64_t min_generation = scheduler->generation;
	struct heap_node *pn = vy_dump_heap_top(&scheduler->dump_heap);
	if (pn != NULL) {
		struct vy_lsm *lsm = container_of(pn, struct vy_lsm, in_dump);
		min_generation = vy_lsm_generation(lsm);
	}
	if (min_generation == scheduler->dump_generation) {
		/*
		 * There are still LSM trees that must be dumped
		 * during the current dump round.
		 */
		return;
	}

	/*
	 * The oldest LSM tree data is newer than @dump_generation,
	 * so the current dump round has been finished. Notify about
	 * dump completion.
	 */
	double now = ev_monotonic_now(loop());
	double dump_duration = now - scheduler->dump_start;
	scheduler->dump_start = now;
	scheduler->dump_generation = min_generation;
	scheduler->dump_complete_cb(scheduler,
			min_generation - 1, dump_duration);
	fiber_cond_signal(&scheduler->dump_cond);
}

int
vy_scheduler_begin_checkpoint(struct vy_scheduler *scheduler)
{
	assert(!scheduler->checkpoint_in_progress);

	/*
	 * If the scheduler is throttled due to errors, do not wait
	 * until it wakes up as it may take quite a while. Instead
	 * fail checkpoint immediately with the last error seen by
	 * the scheduler.
	 */
	if (scheduler->is_throttled) {
		struct error *e = diag_last_error(&scheduler->diag);
		diag_add_error(diag_get(), e);
		say_error("cannot checkpoint vinyl, "
			  "scheduler is throttled with: %s", e->errmsg);
		return -1;
	}

	assert(scheduler->dump_generation <= scheduler->generation);
	if (scheduler->generation == scheduler->dump_generation) {
		/*
		 * We are about to start a new dump round.
		 * Remember the current time so that we can update
		 * dump bandwidth when the dump round is complete
		 * (see vy_scheduler_complete_dump()).
		 */
		scheduler->dump_start = ev_monotonic_now(loop());
	}
	scheduler->generation++;
	scheduler->checkpoint_in_progress = true;
	fiber_cond_signal(&scheduler->scheduler_cond);
	say_info("vinyl checkpoint started");
	return 0;
}

int
vy_scheduler_wait_checkpoint(struct vy_scheduler *scheduler)
{
	if (!scheduler->checkpoint_in_progress)
		return 0;

	/*
	 * Wait until all in-memory trees created before
	 * checkpoint started have been dumped.
	 */
	while (scheduler->dump_generation < scheduler->generation) {
		if (scheduler->is_throttled) {
			/* A dump error occurred, abort checkpoint. */
			struct error *e = diag_last_error(&scheduler->diag);
			diag_add_error(diag_get(), e);
			say_error("vinyl checkpoint failed: %s", e->errmsg);
			return -1;
		}
		fiber_cond_wait(&scheduler->dump_cond);
	}
	say_info("vinyl checkpoint completed");
	return 0;
}

void
vy_scheduler_end_checkpoint(struct vy_scheduler *scheduler)
{
	if (!scheduler->checkpoint_in_progress)
		return;

	scheduler->checkpoint_in_progress = false;
	if (scheduler->dump_pending) {
		/*
		 * Dump was triggered while checkpoint was
		 * in progress and hence it was postponed.
		 * Schedule it now.
		 */
		vy_scheduler_trigger_dump(scheduler);
	}
}

/**
 * Allocate a new run for an LSM tree and write the information
 * about it to the metadata log so that we could still find
 * and delete it in case a write error occured. This function
 * is called from dump/compaction task constructor.
 */
static struct vy_run *
vy_run_prepare(struct vy_run_env *run_env, struct vy_lsm *lsm)
{
	struct vy_run *run = vy_run_new(run_env, vy_log_next_id());
	if (run == NULL)
		return NULL;
	vy_log_tx_begin();
	vy_log_prepare_run(lsm->id, run->id);
	if (vy_log_tx_commit() < 0) {
		vy_run_unref(run);
		return NULL;
	}
	return run;
}

/**
 * Free an incomplete run and write a record to the metadata
 * log indicating that the run is not needed any more.
 * This function is called on dump/compaction task abort.
 */
static void
vy_run_discard(struct vy_run *run)
{
	int64_t run_id = run->id;

	vy_run_unref(run);

	ERROR_INJECT(ERRINJ_VY_RUN_DISCARD,
		     {say_error("error injection: run %lld not discarded",
				(long long)run_id); return;});

	vy_log_tx_begin();
	/*
	 * The run hasn't been used and can be deleted right away
	 * so set gc_lsn to minimal possible (0).
	 */
	vy_log_drop_run(run_id, 0);
	/*
	 * Leave the record in the vylog buffer on disk error.
	 * If we fail to flush it before restart, we will delete
	 * the run file upon recovery completion.
	 */
	vy_log_tx_try_commit();
}

static int
vy_task_write_run(struct vy_scheduler *scheduler, struct vy_task *task)
{
	struct vy_lsm *lsm = task->lsm;
	struct vy_stmt_stream *wi = task->wi;

	ERROR_INJECT(ERRINJ_VY_RUN_WRITE,
		     {diag_set(ClientError, ER_INJECTION,
			       "vinyl dump"); return -1;});

	struct errinj *inj = errinj(ERRINJ_VY_RUN_WRITE_TIMEOUT, ERRINJ_DOUBLE);
	if (inj != NULL && inj->dparam > 0)
		usleep(inj->dparam * 1000000);

	struct vy_run_writer writer;
	if (vy_run_writer_create(&writer, task->new_run, lsm->env->path,
				 lsm->space_id, lsm->index_id,
				 task->cmp_def, task->key_def,
				 task->page_size, task->bloom_fpr) != 0)
		goto fail;

	if (wi->iface->start(wi) != 0)
		goto fail_abort_writer;
	int rc;
	struct tuple *stmt = NULL;
	while ((rc = wi->iface->next(wi, &stmt)) == 0 && stmt != NULL) {
		inj = errinj(ERRINJ_VY_RUN_WRITE_STMT_TIMEOUT, ERRINJ_DOUBLE);
		if (inj != NULL && inj->dparam > 0)
			usleep(inj->dparam * 1000000);

		rc = vy_run_writer_append_stmt(&writer, stmt);
		if (rc != 0)
			break;

		if (!scheduler->is_worker_pool_running) {
			diag_set(FiberIsCancelled);
			rc = -1;
			break;
		}
	}
	wi->iface->stop(wi);

	if (rc == 0)
		rc = vy_run_writer_commit(&writer);
	if (rc != 0)
		goto fail_abort_writer;

	return 0;

fail_abort_writer:
	vy_run_writer_abort(&writer);
fail:
	return -1;
}

static int
vy_task_dump_execute(struct vy_scheduler *scheduler, struct vy_task *task)
{
	return vy_task_write_run(scheduler, task);
}

static int
vy_task_dump_complete(struct vy_scheduler *scheduler, struct vy_task *task)
{
	struct vy_lsm *lsm = task->lsm;
	struct vy_run *new_run = task->new_run;
	int64_t dump_lsn = new_run->dump_lsn;
	struct tuple_format *key_format = lsm->env->key_format;
	struct vy_mem *mem, *next_mem;
	struct vy_slice **new_slices, *slice;
	struct vy_range *range, *begin_range, *end_range;
	struct tuple *min_key, *max_key;
	int i, loops = 0;

	assert(lsm->is_dumping);

	if (vy_run_is_empty(new_run)) {
		/*
		 * In case the run is empty, we can discard the run
		 * and delete dumped in-memory trees right away w/o
		 * inserting slices into ranges. However, we need
		 * to log LSM tree dump anyway.
		 */
		vy_log_tx_begin();
		vy_log_dump_lsm(lsm->id, dump_lsn);
		if (vy_log_tx_commit() < 0)
			goto fail;
		vy_run_discard(new_run);
		goto delete_mems;
	}

	assert(new_run->info.min_lsn > lsm->dump_lsn);
	assert(new_run->info.max_lsn <= dump_lsn);

	/*
	 * Figure out which ranges intersect the new run.
	 * @begin_range is the first range intersecting the run.
	 * @end_range is the range following the last range
	 * intersecting the run or NULL if the run itersects all
	 * ranges.
	 */
	min_key = vy_key_from_msgpack(key_format, new_run->info.min_key);
	if (min_key == NULL)
		goto fail;
	max_key = vy_key_from_msgpack(key_format, new_run->info.max_key);
	if (max_key == NULL) {
		tuple_unref(min_key);
		goto fail;
	}
<<<<<<< HEAD
	begin_range = vy_range_tree_psearch(lsm->tree, min_key);
	end_range = vy_range_tree_nsearch(lsm->tree, max_key);
=======
	begin_range = vy_range_tree_psearch(index->tree, min_key);
	end_range = vy_range_tree_psearch(index->tree, max_key);
	/*
	 * If min_key == max_key, the slice has to span over at
	 * least one range.
	 */
	end_range = vy_range_tree_next(index->tree, end_range);
>>>>>>> 47fe6ced
	tuple_unref(min_key);
	tuple_unref(max_key);

	/*
	 * For each intersected range allocate a slice of the new run.
	 */
	new_slices = calloc(lsm->range_count, sizeof(*new_slices));
	if (new_slices == NULL) {
		diag_set(OutOfMemory, lsm->range_count * sizeof(*new_slices),
			 "malloc", "struct vy_slice *");
		goto fail;
	}
	for (range = begin_range, i = 0; range != end_range;
	     range = vy_range_tree_next(lsm->tree, range), i++) {
		slice = vy_slice_new(vy_log_next_id(), new_run,
				     range->begin, range->end, lsm->cmp_def);
		if (slice == NULL)
			goto fail_free_slices;

		assert(i < lsm->range_count);
		new_slices[i] = slice;
		/*
		 * It's OK to yield here for the range tree can only
		 * be changed from the scheduler fiber.
		 */
		if (++loops % VY_YIELD_LOOPS == 0)
			fiber_sleep(0);
	}

	/*
	 * Log change in metadata.
	 */
	vy_log_tx_begin();
	vy_log_create_run(lsm->id, new_run->id, dump_lsn);
	for (range = begin_range, i = 0; range != end_range;
	     range = vy_range_tree_next(lsm->tree, range), i++) {
		assert(i < lsm->range_count);
		slice = new_slices[i];
		vy_log_insert_slice(range->id, new_run->id, slice->id,
				    tuple_data_or_null(slice->begin),
				    tuple_data_or_null(slice->end));

		if (++loops % VY_YIELD_LOOPS == 0)
			fiber_sleep(0); /* see comment above */
	}
	vy_log_dump_lsm(lsm->id, dump_lsn);
	if (vy_log_tx_commit() < 0)
		goto fail_free_slices;

	/*
	 * Account the new run.
	 */
	vy_lsm_add_run(lsm, new_run);
	vy_stmt_counter_add_disk(&lsm->stat.disk.dump.out, &new_run->count);

	/* Drop the reference held by the task. */
	vy_run_unref(new_run);

	/*
	 * Add new slices to ranges.
	 */
	for (range = begin_range, i = 0; range != end_range;
	     range = vy_range_tree_next(lsm->tree, range), i++) {
		assert(i < lsm->range_count);
		slice = new_slices[i];
		vy_lsm_unacct_range(lsm, range);
		vy_range_add_slice(range, slice);
		vy_lsm_acct_range(lsm, range);
		vy_range_update_compact_priority(range, &lsm->opts);
		if (!vy_range_is_scheduled(range))
			vy_range_heap_update(&lsm->range_heap,
					     &range->heap_node);
		range->version++;
		/*
		 * If we yield here, a concurrent fiber will see
		 * a range with a run slice containing statements
		 * present in the in-memory indexes of the LSM tree.
		 * This is OK, because read iterator won't use the
		 * new run slice until lsm->dump_lsn is bumped,
		 * which is only done after in-memory trees are
		 * removed (see vy_read_iterator_add_disk()).
		 */
		if (++loops % VY_YIELD_LOOPS == 0)
			fiber_sleep(0);
	}
	free(new_slices);

delete_mems:
	/*
	 * Delete dumped in-memory trees.
	 */
	rlist_foreach_entry_safe(mem, &lsm->sealed, in_sealed, next_mem) {
		if (mem->generation > scheduler->dump_generation)
			continue;
		vy_stmt_counter_add(&lsm->stat.disk.dump.in, &mem->count);
		vy_lsm_delete_mem(lsm, mem);
	}
	lsm->dump_lsn = dump_lsn;
	lsm->stat.disk.dump.count++;

	/* The iterator has been cleaned up in a worker thread. */
	task->wi->iface->close(task->wi);

	lsm->is_dumping = false;
	vy_scheduler_update_lsm(scheduler, lsm);

	if (lsm->index_id != 0)
		vy_scheduler_unpin_lsm(scheduler, lsm->pk);

	assert(scheduler->dump_task_count > 0);
	scheduler->dump_task_count--;

	say_info("%s: dump completed", vy_lsm_name(lsm));

	vy_scheduler_complete_dump(scheduler);
	return 0;

fail_free_slices:
	for (i = 0; i < lsm->range_count; i++) {
		slice = new_slices[i];
		if (slice != NULL)
			vy_slice_delete(slice);
		if (++loops % VY_YIELD_LOOPS == 0)
			fiber_sleep(0);
	}
	free(new_slices);
fail:
	return -1;
}

static void
vy_task_dump_abort(struct vy_scheduler *scheduler, struct vy_task *task,
		   bool in_shutdown)
{
	struct vy_lsm *lsm = task->lsm;

	assert(lsm->is_dumping);

	/* The iterator has been cleaned up in a worker thread. */
	task->wi->iface->close(task->wi);

	/*
	 * It's no use alerting the user if the server is
	 * shutting down or the LSM tree was dropped.
	 */
	if (!in_shutdown && !lsm->is_dropped) {
		struct error *e = diag_last_error(&task->diag);
		error_log(e);
		say_error("%s: dump failed", vy_lsm_name(lsm));
	}

	/* The metadata log is unavailable on shutdown. */
	if (!in_shutdown)
		vy_run_discard(task->new_run);
	else
		vy_run_unref(task->new_run);

	lsm->is_dumping = false;
	vy_scheduler_update_lsm(scheduler, lsm);

	if (lsm->index_id != 0)
		vy_scheduler_unpin_lsm(scheduler, lsm->pk);

	assert(scheduler->dump_task_count > 0);
	scheduler->dump_task_count--;

	/*
	 * If the LSM tree was dropped during dump, we abort
	 * the dump task, but we should still poke the scheduler
	 * to check if the current dump round is complete.
	 * If we don't and this LSM tree happens to be the last
	 * one of the current generation, the scheduler will
	 * never be notified about dump completion and hence
	 * memory will never be released.
	 */
	if (lsm->is_dropped)
		vy_scheduler_complete_dump(scheduler);
}

/**
 * Create a task to dump an LSM tree.
 *
 * On success the task is supposed to dump all in-memory
 * trees created at @scheduler->dump_generation.
 */
static int
vy_task_dump_new(struct vy_scheduler *scheduler, struct vy_lsm *lsm,
		 struct vy_task **p_task)
{
	static struct vy_task_ops dump_ops = {
		.execute = vy_task_dump_execute,
		.complete = vy_task_dump_complete,
		.abort = vy_task_dump_abort,
	};

	assert(!lsm->is_dropped);
	assert(!lsm->is_dumping);
	assert(lsm->pin_count == 0);
	assert(vy_lsm_generation(lsm) == scheduler->dump_generation);
	assert(scheduler->dump_generation < scheduler->generation);

	struct errinj *inj = errinj(ERRINJ_VY_INDEX_DUMP, ERRINJ_INT);
	if (inj != NULL && inj->iparam == (int)lsm->index_id) {
		diag_set(ClientError, ER_INJECTION, "vinyl index dump");
		goto err;
	}

	/* Rotate the active tree if it needs to be dumped. */
	if (lsm->mem->generation == scheduler->dump_generation &&
	    vy_lsm_rotate_mem(lsm) != 0)
		goto err;

	/*
	 * Wait until all active writes to in-memory trees
	 * eligible for dump are over.
	 */
	int64_t dump_lsn = -1;
	struct vy_mem *mem, *next_mem;
	rlist_foreach_entry_safe(mem, &lsm->sealed, in_sealed, next_mem) {
		if (mem->generation > scheduler->dump_generation)
			continue;
		vy_mem_wait_pinned(mem);
		if (mem->tree.size == 0) {
			/*
			 * The tree is empty so we can delete it
			 * right away, without involving a worker.
			 */
			vy_lsm_delete_mem(lsm, mem);
			continue;
		}
		dump_lsn = MAX(dump_lsn, mem->max_lsn);
	}

	if (dump_lsn < 0) {
		/* Nothing to do, pick another LSM tree. */
		vy_scheduler_update_lsm(scheduler, lsm);
		vy_scheduler_complete_dump(scheduler);
		return 0;
	}

	struct vy_task *task = vy_task_new(&scheduler->task_pool,
					   lsm, &dump_ops);
	if (task == NULL)
		goto err;

	struct vy_run *new_run = vy_run_prepare(scheduler->run_env, lsm);
	if (new_run == NULL)
		goto err_run;

	new_run->dump_lsn = dump_lsn;

	struct vy_stmt_stream *wi;
	bool is_last_level = (lsm->run_count == 0);
	wi = vy_write_iterator_new(task->cmp_def, lsm->disk_format,
				   lsm->index_id == 0, is_last_level,
				   scheduler->read_views);
	if (wi == NULL)
		goto err_wi;
	rlist_foreach_entry(mem, &lsm->sealed, in_sealed) {
		if (mem->generation > scheduler->dump_generation)
			continue;
		if (vy_write_iterator_new_mem(wi, mem) != 0)
			goto err_wi_sub;
	}

	task->new_run = new_run;
	task->wi = wi;
	task->bloom_fpr = lsm->opts.bloom_fpr;
	task->page_size = lsm->opts.page_size;

	lsm->is_dumping = true;
	vy_scheduler_update_lsm(scheduler, lsm);

	if (lsm->index_id != 0) {
		/*
		 * The primary index LSM tree must be dumped after
		 * all secondary index LSM trees of the same space,
		 * see vy_dump_heap_less(). To make sure it isn't
		 * picked by the scheduler while all secondary index
		 * LSM trees are being dumped, temporarily remove
		 * it from the dump heap.
		 */
		vy_scheduler_pin_lsm(scheduler, lsm->pk);
	}

	scheduler->dump_task_count++;

	say_info("%s: dump started", vy_lsm_name(lsm));
	*p_task = task;
	return 0;

err_wi_sub:
	task->wi->iface->close(wi);
err_wi:
	vy_run_discard(new_run);
err_run:
	vy_task_delete(&scheduler->task_pool, task);
err:
	diag_log();
	say_error("%s: could not start dump", vy_lsm_name(lsm));
	return -1;
}

static int
vy_task_compact_execute(struct vy_scheduler *scheduler, struct vy_task *task)
{
	return vy_task_write_run(scheduler, task);
}

static int
vy_task_compact_complete(struct vy_scheduler *scheduler, struct vy_task *task)
{
	struct vy_lsm *lsm = task->lsm;
	struct vy_range *range = task->range;
	struct vy_run *new_run = task->new_run;
	struct vy_slice *first_slice = task->first_slice;
	struct vy_slice *last_slice = task->last_slice;
	struct vy_slice *slice, *next_slice, *new_slice = NULL;
	struct vy_run *run;

	/*
	 * Allocate a slice of the new run.
	 *
	 * If the run is empty, we don't need to allocate a new slice
	 * and insert it into the range, but we still need to delete
	 * compacted runs.
	 */
	if (!vy_run_is_empty(new_run)) {
		new_slice = vy_slice_new(vy_log_next_id(), new_run,
					 NULL, NULL, lsm->cmp_def);
		if (new_slice == NULL)
			return -1;
	}

	/*
	 * Build the list of runs that became unused
	 * as a result of compaction.
	 */
	RLIST_HEAD(unused_runs);
	for (slice = first_slice; ; slice = rlist_next_entry(slice, in_range)) {
		slice->run->compacted_slice_count++;
		if (slice == last_slice)
			break;
	}
	for (slice = first_slice; ; slice = rlist_next_entry(slice, in_range)) {
		run = slice->run;
		if (run->compacted_slice_count == run->slice_count)
			rlist_add_entry(&unused_runs, run, in_unused);
		slice->run->compacted_slice_count = 0;
		if (slice == last_slice)
			break;
	}

	/*
	 * Log change in metadata.
	 */
	vy_log_tx_begin();
	for (slice = first_slice; ; slice = rlist_next_entry(slice, in_range)) {
		vy_log_delete_slice(slice->id);
		if (slice == last_slice)
			break;
	}
	int64_t gc_lsn = checkpoint_last(NULL);
	rlist_foreach_entry(run, &unused_runs, in_unused)
		vy_log_drop_run(run->id, gc_lsn);
	if (new_slice != NULL) {
		vy_log_create_run(lsm->id, new_run->id, new_run->dump_lsn);
		vy_log_insert_slice(range->id, new_run->id, new_slice->id,
				    tuple_data_or_null(new_slice->begin),
				    tuple_data_or_null(new_slice->end));
	}
	if (vy_log_tx_commit() < 0) {
		if (new_slice != NULL)
			vy_slice_delete(new_slice);
		return -1;
	}

	if (gc_lsn < 0) {
		/*
		 * If there is no last snapshot, i.e. we are in
		 * the middle of join, we can delete compacted
		 * run files right away.
		 */
		vy_log_tx_begin();
		rlist_foreach_entry(run, &unused_runs, in_unused) {
			if (vy_run_remove_files(lsm->env->path, lsm->space_id,
						lsm->index_id, run->id) == 0) {
				vy_log_forget_run(run->id);
			}
		}
		vy_log_tx_try_commit();
	}

	/*
	 * Account the new run if it is not empty,
	 * otherwise discard it.
	 */
	if (new_slice != NULL) {
		vy_lsm_add_run(lsm, new_run);
		vy_stmt_counter_add_disk(&lsm->stat.disk.compact.out,
					 &new_run->count);
		/* Drop the reference held by the task. */
		vy_run_unref(new_run);
	} else
		vy_run_discard(new_run);

	/*
	 * Replace compacted slices with the resulting slice.
	 *
	 * Note, since a slice might have been added to the range
	 * by a concurrent dump while compaction was in progress,
	 * we must insert the new slice at the same position where
	 * the compacted slices were.
	 */
	RLIST_HEAD(compacted_slices);
	vy_lsm_unacct_range(lsm, range);
	if (new_slice != NULL)
		vy_range_add_slice_before(range, new_slice, first_slice);
	for (slice = first_slice; ; slice = next_slice) {
		next_slice = rlist_next_entry(slice, in_range);
		vy_range_remove_slice(range, slice);
		rlist_add_entry(&compacted_slices, slice, in_range);
		vy_stmt_counter_add_disk(&lsm->stat.disk.compact.in,
					 &slice->count);
		if (slice == last_slice)
			break;
	}
	range->n_compactions++;
	range->version++;
	vy_lsm_acct_range(lsm, range);
	vy_range_update_compact_priority(range, &lsm->opts);
	lsm->stat.disk.compact.count++;

	/*
	 * Unaccount unused runs and delete compacted slices.
	 */
	rlist_foreach_entry(run, &unused_runs, in_unused)
		vy_lsm_remove_run(lsm, run);
	rlist_foreach_entry_safe(slice, &compacted_slices,
				 in_range, next_slice) {
		vy_slice_wait_pinned(slice);
		vy_slice_delete(slice);
	}

	/* The iterator has been cleaned up in worker. */
	task->wi->iface->close(task->wi);

	assert(range->heap_node.pos == UINT32_MAX);
	vy_range_heap_insert(&lsm->range_heap, &range->heap_node);
	vy_scheduler_update_lsm(scheduler, lsm);

	say_info("%s: completed compacting range %s",
		 vy_lsm_name(lsm), vy_range_str(range));
	return 0;
}

static void
vy_task_compact_abort(struct vy_scheduler *scheduler, struct vy_task *task,
		      bool in_shutdown)
{
	struct vy_lsm *lsm = task->lsm;
	struct vy_range *range = task->range;

	/* The iterator has been cleaned up in worker. */
	task->wi->iface->close(task->wi);

	/*
	 * It's no use alerting the user if the server is
	 * shutting down or the LSM tree was dropped.
	 */
	if (!in_shutdown && !lsm->is_dropped) {
		struct error *e = diag_last_error(&task->diag);
		error_log(e);
		say_error("%s: failed to compact range %s",
			  vy_lsm_name(lsm), vy_range_str(range));
	}

	/* The metadata log is unavailable on shutdown. */
	if (!in_shutdown)
		vy_run_discard(task->new_run);
	else
		vy_run_unref(task->new_run);

	assert(range->heap_node.pos == UINT32_MAX);
	vy_range_heap_insert(&lsm->range_heap, &range->heap_node);
	vy_scheduler_update_lsm(scheduler, lsm);
}

static int
vy_task_compact_new(struct vy_scheduler *scheduler, struct vy_lsm *lsm,
		    struct vy_task **p_task)
{
	static struct vy_task_ops compact_ops = {
		.execute = vy_task_compact_execute,
		.complete = vy_task_compact_complete,
		.abort = vy_task_compact_abort,
	};

	struct heap_node *range_node;
	struct vy_range *range;

	assert(!lsm->is_dropped);

	range_node = vy_range_heap_top(&lsm->range_heap);
	assert(range_node != NULL);
	range = container_of(range_node, struct vy_range, heap_node);
	assert(range->compact_priority > 1);

	if (vy_lsm_split_range(lsm, range) ||
	    vy_lsm_coalesce_range(lsm, range)) {
		vy_scheduler_update_lsm(scheduler, lsm);
		return 0;
	}

	struct vy_task *task = vy_task_new(&scheduler->task_pool,
					   lsm, &compact_ops);
	if (task == NULL)
		goto err_task;

	struct vy_run *new_run = vy_run_prepare(scheduler->run_env, lsm);
	if (new_run == NULL)
		goto err_run;

	struct vy_stmt_stream *wi;
	bool is_last_level = (range->compact_priority == range->slice_count);
	wi = vy_write_iterator_new(task->cmp_def, lsm->disk_format,
				   lsm->index_id == 0, is_last_level,
				   scheduler->read_views);
	if (wi == NULL)
		goto err_wi;

	struct vy_slice *slice;
	int n = range->compact_priority;
	rlist_foreach_entry(slice, &range->slices, in_range) {
		if (vy_write_iterator_new_slice(wi, slice) != 0)
			goto err_wi_sub;
		new_run->dump_lsn = MAX(new_run->dump_lsn,
					slice->run->dump_lsn);
		/* Remember the slices we are compacting. */
		if (task->first_slice == NULL)
			task->first_slice = slice;
		task->last_slice = slice;

		if (--n == 0)
			break;
	}
	assert(n == 0);
	assert(new_run->dump_lsn >= 0);

	task->range = range;
	task->new_run = new_run;
	task->wi = wi;
	task->bloom_fpr = lsm->opts.bloom_fpr;
	task->page_size = lsm->opts.page_size;

	/*
	 * Remove the range we are going to compact from the heap
	 * so that it doesn't get selected again.
	 */
	vy_range_heap_delete(&lsm->range_heap, range_node);
	range_node->pos = UINT32_MAX;
	vy_scheduler_update_lsm(scheduler, lsm);

	say_info("%s: started compacting range %s, runs %d/%d",
		 vy_lsm_name(lsm), vy_range_str(range),
                 range->compact_priority, range->slice_count);
	*p_task = task;
	return 0;

err_wi_sub:
	task->wi->iface->close(wi);
err_wi:
	vy_run_discard(new_run);
err_run:
	vy_task_delete(&scheduler->task_pool, task);
err_task:
	diag_log();
	say_error("%s: could not start compacting range %s: %s",
		  vy_lsm_name(lsm), vy_range_str(range));
	return -1;
}

/**
 * Create a task for dumping an LSM tree. The new task is returned
 * in @ptask. If there's no LSM tree that needs to be dumped @ptask
 * is set to NULL.
 *
 * We only dump an LSM tree if it needs to be snapshotted or the quota
 * on memory usage is exceeded. In either case, the oldest LSM tree
 * is selected, because dumping it will free the maximal amount of
 * memory due to log structured design of the memory allocator.
 *
 * Returns 0 on success, -1 on failure.
 */
static int
vy_scheduler_peek_dump(struct vy_scheduler *scheduler, struct vy_task **ptask)
{
retry:
	*ptask = NULL;
	assert(scheduler->dump_generation <= scheduler->generation);
	if (scheduler->dump_generation == scheduler->generation) {
		/*
		 * All memory trees of past generations have
		 * been dumped, nothing to do.
		 */
		return 0;
	}
	/*
	 * Look up the oldest LSM tree eligible for dump.
	 */
	struct heap_node *pn = vy_dump_heap_top(&scheduler->dump_heap);
	if (pn == NULL) {
		/*
		 * There is no LSM tree and so no task to schedule.
		 * Complete the current dump round.
		 */
		vy_scheduler_complete_dump(scheduler);
		return 0;
	}
	struct vy_lsm *lsm = container_of(pn, struct vy_lsm, in_dump);
	if (!lsm->is_dumping && lsm->pin_count == 0 &&
	    vy_lsm_generation(lsm) == scheduler->dump_generation) {
		/*
		 * Dump is in progress and there is an LSM tree that
		 * contains data that must be dumped at the current
		 * round. Try to create a task for it.
		 */
		if (vy_task_dump_new(scheduler, lsm, ptask) != 0)
			return -1;
		if (*ptask != NULL)
			return 0; /* new task */
		/*
		 * All in-memory trees eligible for dump were empty
		 * and so were deleted without involving a worker
		 * thread. Check another LSM tree.
		 */
		goto retry;
	}
	/*
	 * Dump is in progress, but all eligible LSM trees are
	 * already being dumped. Wait until the current round
	 * is complete.
	 */
	assert(scheduler->dump_task_count > 0);
	return 0;
}

/**
 * Create a task for compacting a range. The new task is returned
 * in @ptask. If there's no range that needs to be compacted @ptask
 * is set to NULL.
 *
 * We compact ranges that have more runs in a level than specified
 * by run_count_per_level configuration option. Among those runs we
 * give preference to those ranges whose compaction will reduce
 * read amplification most.
 *
 * Returns 0 on success, -1 on failure.
 */
static int
vy_scheduler_peek_compact(struct vy_scheduler *scheduler,
			  struct vy_task **ptask)
{
retry:
	*ptask = NULL;
	struct heap_node *pn = vy_compact_heap_top(&scheduler->compact_heap);
	if (pn == NULL)
		return 0; /* nothing to do */
	struct vy_lsm *lsm = container_of(pn, struct vy_lsm, in_compact);
	if (vy_lsm_compact_priority(lsm) <= 1)
		return 0; /* nothing to do */
	if (vy_task_compact_new(scheduler, lsm, ptask) != 0)
		return -1;
	if (*ptask == NULL)
		goto retry; /* LSM tree dropped or range split/coalesced */
	return 0; /* new task */
}

static int
vy_schedule(struct vy_scheduler *scheduler, struct vy_task **ptask)
{
	*ptask = NULL;

	if (vy_scheduler_peek_dump(scheduler, ptask) != 0)
		goto fail;
	if (*ptask != NULL)
		return 0;

	if (scheduler->workers_available <= 1) {
		/*
		 * If all worker threads are busy doing compaction
		 * when we run out of quota, ongoing transactions will
		 * hang until one of the threads has finished, which
		 * may take quite a while. To avoid unpredictably long
		 * stalls, always keep one worker thread reserved for
		 * dumps.
		 */
		return 0;
	}

	if (vy_scheduler_peek_compact(scheduler, ptask) != 0)
		goto fail;
	if (*ptask != NULL)
		return 0;

	/* no task to run */
	return 0;
fail:
	assert(!diag_is_empty(diag_get()));
	diag_move(diag_get(), &scheduler->diag);
	return -1;

}

static int
vy_scheduler_complete_task(struct vy_scheduler *scheduler,
			   struct vy_task *task)
{
	if (task->lsm->is_dropped) {
		if (task->ops->abort)
			task->ops->abort(scheduler, task, false);
		return 0;
	}

	struct diag *diag = &task->diag;
	if (task->status != 0) {
		assert(!diag_is_empty(diag));
		goto fail; /* ->execute fialed */
	}
	ERROR_INJECT(ERRINJ_VY_TASK_COMPLETE, {
			diag_set(ClientError, ER_INJECTION,
			       "vinyl task completion");
			diag_move(diag_get(), diag);
			goto fail; });
	if (task->ops->complete &&
	    task->ops->complete(scheduler, task) != 0) {
		assert(!diag_is_empty(diag_get()));
		diag_move(diag_get(), diag);
		goto fail;
	}
	return 0;
fail:
	if (task->ops->abort)
		task->ops->abort(scheduler, task, false);
	diag_move(diag, &scheduler->diag);
	return -1;
}

static int
vy_scheduler_f(va_list va)
{
	struct vy_scheduler *scheduler = va_arg(va, struct vy_scheduler *);

	/*
	 * Yield immediately, until the quota watermark is reached
	 * for the first time or a checkpoint is made.
	 * Then start the worker threads: we know they will be
	 * needed. If quota watermark is never reached, workers
	 * are not started and the scheduler is idle until
	 * shutdown or checkpoint.
	 */
	fiber_cond_wait(&scheduler->scheduler_cond);
	if (scheduler->scheduler_fiber == NULL)
		return 0; /* destroyed */

	vy_scheduler_start_workers(scheduler);

	while (scheduler->scheduler_fiber != NULL) {
		struct stailq output_queue;
		struct vy_task *task, *next;
		int tasks_failed = 0, tasks_done = 0;
		bool was_empty;

		/* Get the list of processed tasks. */
		stailq_create(&output_queue);
		tt_pthread_mutex_lock(&scheduler->mutex);
		stailq_concat(&output_queue, &scheduler->output_queue);
		tt_pthread_mutex_unlock(&scheduler->mutex);

		/* Complete and delete all processed tasks. */
		stailq_foreach_entry_safe(task, next, &output_queue, link) {
			if (vy_scheduler_complete_task(scheduler, task) != 0)
				tasks_failed++;
			else
				tasks_done++;
			vy_task_delete(&scheduler->task_pool, task);
			scheduler->workers_available++;
			assert(scheduler->workers_available <=
			       scheduler->worker_pool_size);
		}
		/*
		 * Reset the timeout if we managed to successfully
		 * complete at least one task.
		 */
		if (tasks_done > 0) {
			scheduler->timeout = 0;
			/*
			 * Task completion callback may yield, which
			 * opens a time window for a worker to submit
			 * a processed task and wake up the scheduler
			 * (via scheduler_async). Hence we should go
			 * and recheck the output_queue in order not
			 * to lose a wakeup event and hang for good.
			 */
			continue;
		}
		/* Throttle for a while if a task failed. */
		if (tasks_failed > 0)
			goto error;
		/* All worker threads are busy. */
		if (scheduler->workers_available == 0)
			goto wait;
		/* Get a task to schedule. */
		if (vy_schedule(scheduler, &task) != 0)
			goto error;
		/* Nothing to do. */
		if (task == NULL)
			goto wait;

		/* Queue the task and notify workers if necessary. */
		tt_pthread_mutex_lock(&scheduler->mutex);
		was_empty = stailq_empty(&scheduler->input_queue);
		stailq_add_tail_entry(&scheduler->input_queue, task, link);
		if (was_empty)
			tt_pthread_cond_signal(&scheduler->worker_cond);
		tt_pthread_mutex_unlock(&scheduler->mutex);

		scheduler->workers_available--;
		fiber_reschedule();
		continue;
error:
		/* Abort pending checkpoint. */
		fiber_cond_signal(&scheduler->dump_cond);
		/*
		 * A task can fail either due to lack of memory or IO
		 * error. In either case it is pointless to schedule
		 * another task right away, because it is likely to fail
		 * too. So we throttle the scheduler for a while after
		 * each failure.
		 */
		scheduler->timeout *= 2;
		if (scheduler->timeout < VY_SCHEDULER_TIMEOUT_MIN)
			scheduler->timeout = VY_SCHEDULER_TIMEOUT_MIN;
		if (scheduler->timeout > VY_SCHEDULER_TIMEOUT_MAX)
			scheduler->timeout = VY_SCHEDULER_TIMEOUT_MAX;
		struct errinj *inj;
		inj = errinj(ERRINJ_VY_SCHED_TIMEOUT, ERRINJ_DOUBLE);
		if (inj != NULL && inj->dparam != 0)
			scheduler->timeout = inj->dparam;
		say_warn("throttling scheduler for %.0f second(s)",
			 scheduler->timeout);
		scheduler->is_throttled = true;
		fiber_sleep(scheduler->timeout);
		scheduler->is_throttled = false;
		continue;
wait:
		/* Wait for changes */
		fiber_cond_wait(&scheduler->scheduler_cond);
	}

	return 0;
}

static void *
vy_worker_f(void *arg)
{
	struct vy_scheduler *scheduler = arg;
	struct vy_task *task = NULL;

	tt_pthread_mutex_lock(&scheduler->mutex);
	while (scheduler->is_worker_pool_running) {
		/* Wait for a task */
		if (stailq_empty(&scheduler->input_queue)) {
			/* Wake scheduler up if there are no more tasks */
			ev_async_send(scheduler->scheduler_loop,
				      &scheduler->scheduler_async);
			tt_pthread_cond_wait(&scheduler->worker_cond,
					     &scheduler->mutex);
			continue;
		}
		task = stailq_shift_entry(&scheduler->input_queue,
					  struct vy_task, link);
		tt_pthread_mutex_unlock(&scheduler->mutex);
		assert(task != NULL);

		/* Execute task */
		task->status = task->ops->execute(scheduler, task);
		if (task->status != 0) {
			struct diag *diag = diag_get();
			assert(!diag_is_empty(diag));
			diag_move(diag, &task->diag);
		}

		/* Return processed task to scheduler */
		tt_pthread_mutex_lock(&scheduler->mutex);
		stailq_add_tail_entry(&scheduler->output_queue, task, link);
	}
	tt_pthread_mutex_unlock(&scheduler->mutex);
	return NULL;
}<|MERGE_RESOLUTION|>--- conflicted
+++ resolved
@@ -740,18 +740,13 @@
 		tuple_unref(min_key);
 		goto fail;
 	}
-<<<<<<< HEAD
 	begin_range = vy_range_tree_psearch(lsm->tree, min_key);
-	end_range = vy_range_tree_nsearch(lsm->tree, max_key);
-=======
-	begin_range = vy_range_tree_psearch(index->tree, min_key);
-	end_range = vy_range_tree_psearch(index->tree, max_key);
+	end_range = vy_range_tree_psearch(lsm->tree, max_key);
 	/*
 	 * If min_key == max_key, the slice has to span over at
 	 * least one range.
 	 */
-	end_range = vy_range_tree_next(index->tree, end_range);
->>>>>>> 47fe6ced
+	end_range = vy_range_tree_next(lsm->tree, end_range);
 	tuple_unref(min_key);
 	tuple_unref(max_key);
 
