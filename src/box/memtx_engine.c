/*
 * Copyright 2010-2016, Tarantool AUTHORS, please see AUTHORS file.
 *
 * Redistribution and use in source and binary forms, with or
 * without modification, are permitted provided that the following
 * conditions are met:
 *
 * 1. Redistributions of source code must retain the above
 *    copyright notice, this list of conditions and the
 *    following disclaimer.
 *
 * 2. Redistributions in binary form must reproduce the above
 *    copyright notice, this list of conditions and the following
 *    disclaimer in the documentation and/or other materials
 *    provided with the distribution.
 *
 * THIS SOFTWARE IS PROVIDED BY <COPYRIGHT HOLDER> ``AS IS'' AND
 * ANY EXPRESS OR IMPLIED WARRANTIES, INCLUDING, BUT NOT LIMITED
 * TO, THE IMPLIED WARRANTIES OF MERCHANTABILITY AND FITNESS FOR
 * A PARTICULAR PURPOSE ARE DISCLAIMED. IN NO EVENT SHALL
 * <COPYRIGHT HOLDER> OR CONTRIBUTORS BE LIABLE FOR ANY DIRECT,
 * INDIRECT, INCIDENTAL, SPECIAL, EXEMPLARY, OR CONSEQUENTIAL
 * DAMAGES (INCLUDING, BUT NOT LIMITED TO, PROCUREMENT OF
 * SUBSTITUTE GOODS OR SERVICES; LOSS OF USE, DATA, OR PROFITS; OR
 * BUSINESS INTERRUPTION) HOWEVER CAUSED AND ON ANY THEORY OF
 * LIABILITY, WHETHER IN CONTRACT, STRICT LIABILITY, OR TORT
 * (INCLUDING NEGLIGENCE OR OTHERWISE) ARISING IN ANY WAY OUT OF
 * THE USE OF THIS SOFTWARE, EVEN IF ADVISED OF THE POSSIBILITY OF
 * SUCH DAMAGE.
 */
#include "memtx_engine.h"
#include "memtx_space.h"

#include <small/quota.h>
#include <small/small.h>
#include <small/mempool.h>

#include "fiber.h"
#include "clock.h"
#include "errinj.h"
#include "coio_file.h"
#include "tuple.h"
#include "txn.h"
#include "memtx_tree.h"
#include "iproto_constants.h"
#include "xrow.h"
#include "xstream.h"
#include "bootstrap.h"
#include "replication.h"
#include "schema.h"
#include "gc.h"

static void
txn_on_yield_or_stop(struct trigger *trigger, void *event)
{
	(void)trigger;
	(void)event;
	txn_rollback(); /* doesn't throw */
}

struct memtx_tuple {
	/*
	 * sic: the header of the tuple is used
	 * to store a free list pointer in smfree_delayed.
	 * Please don't change it without understanding
	 * how smfree_delayed and snapshotting COW works.
	 */
	/** Snapshot generation version. */
	uint32_t version;
	struct tuple base;
};

enum {
	OBJSIZE_MIN = 16,
	SLAB_SIZE = 16 * 1024 * 1024,
	MAX_TUPLE_SIZE = 1 * 1024 * 1024,
};

static int
memtx_end_build_primary_key(struct space *space, void *param)
{
	struct memtx_space *memtx_space = (struct memtx_space *)space;
	if (space->engine != param || space_index(space, 0) == NULL ||
	    memtx_space->replace == memtx_space_replace_all_keys)
		return 0;

	index_end_build(space->index[0]);
	memtx_space->replace = memtx_space_replace_primary_key;
	return 0;
}

/**
 * Secondary indexes are built in bulk after all data is
 * recovered. This function enables secondary keys on a space.
 * Data dictionary spaces are an exception, they are fully
 * built right from the start.
 */
static int
memtx_build_secondary_keys(struct space *space, void *param)
{
	struct memtx_space *memtx_space = (struct memtx_space *)space;
	if (space->engine != param || space_index(space, 0) == NULL ||
	    memtx_space->replace == memtx_space_replace_all_keys)
		return 0;

	if (space->index_id_max > 0) {
		struct index *pk = space->index[0];
		ssize_t n_tuples = index_size(pk);
		assert(n_tuples >= 0);

		if (n_tuples > 0) {
			say_info("Building secondary indexes in space '%s'...",
				 space_name(space));
		}

		for (uint32_t j = 1; j < space->index_count; j++) {
			if (index_build(space->index[j], pk) < 0)
				return -1;
		}

		if (n_tuples > 0) {
			say_info("Space '%s': done", space_name(space));
		}
	}
	memtx_space->replace = memtx_space_replace_all_keys;
	return 0;
}

static void
memtx_engine_shutdown(struct engine *engine)
{
	struct memtx_engine *memtx = (struct memtx_engine *)engine;
	if (mempool_is_initialized(&memtx->tree_iterator_pool))
		mempool_destroy(&memtx->tree_iterator_pool);
	if (mempool_is_initialized(&memtx->rtree_iterator_pool))
		mempool_destroy(&memtx->rtree_iterator_pool);
	if (mempool_is_initialized(&memtx->hash_iterator_pool))
		mempool_destroy(&memtx->hash_iterator_pool);
	if (mempool_is_initialized(&memtx->bitset_iterator_pool))
		mempool_destroy(&memtx->bitset_iterator_pool);
	mempool_destroy(&memtx->index_extent_pool);
	slab_cache_destroy(&memtx->index_slab_cache);
	small_alloc_destroy(&memtx->alloc);
	slab_cache_destroy(&memtx->slab_cache);
	tuple_arena_destroy(&memtx->arena);
	xdir_destroy(&memtx->snap_dir);
	free(memtx);
}

static int
memtx_engine_recover_snapshot_row(struct memtx_engine *memtx,
				  struct xrow_header *row);

int
memtx_engine_recover_snapshot(struct memtx_engine *memtx,
			      const struct vclock *vclock)
{
	/* Process existing snapshot */
	say_info("recovery start");
	int64_t signature = vclock_sum(vclock);
	const char *filename = xdir_format_filename(&memtx->snap_dir,
						    signature, NONE);

	say_info("recovering from `%s'", filename);
	struct xlog_cursor cursor;
	if (xlog_cursor_open(&cursor, filename) < 0)
		return -1;
	INSTANCE_UUID = cursor.meta.instance_uuid;

	int rc;
	struct xrow_header row;
	uint64_t row_count = 0;
	while ((rc = xlog_cursor_next(&cursor, &row,
				      memtx->force_recovery)) == 0) {
		row.lsn = signature;
		rc = memtx_engine_recover_snapshot_row(memtx, &row);
		if (rc < 0) {
			if (!memtx->force_recovery)
				break;
			say_error("can't apply row: ");
			diag_log();
		}
		++row_count;
		if (row_count % 100000 == 0) {
			say_info("%.1fM rows processed",
				 row_count / 1000000.);
			fiber_yield_timeout(0);
		}
	}
	xlog_cursor_close(&cursor, false);
	if (rc < 0)
		return -1;

	/**
	 * We should never try to read snapshots with no EOF
	 * marker - such snapshots are very likely corrupted and
	 * should not be trusted.
	 */
	if (!xlog_cursor_is_eof(&cursor))
		panic("snapshot `%s' has no EOF marker", filename);

	return 0;
}

static int
memtx_engine_recover_snapshot_row(struct memtx_engine *memtx,
				  struct xrow_header *row)
{
	assert(row->bodycnt == 1); /* always 1 for read */
	if (row->type != IPROTO_INSERT) {
		diag_set(ClientError, ER_UNKNOWN_REQUEST_TYPE,
			 (uint32_t) row->type);
		return -1;
	}

	struct request request;
	if (xrow_decode_dml(row, &request, dml_request_key_map(row->type)) != 0)
		return -1;
	struct space *space = space_cache_find(request.space_id);
	if (space == NULL)
		return -1;
	/* memtx snapshot must contain only memtx spaces */
	if (space->engine != (struct engine *)memtx) {
		diag_set(ClientError, ER_CROSS_ENGINE_TRANSACTION);
		return -1;
	}
	/* no access checks here - applier always works with admin privs */
	if (space_apply_initial_join_row(space, &request) != 0)
		return -1;
	/*
	 * Don't let gc pool grow too much. Yet to
	 * it before reading the next row, to make
	 * sure it's not freed along here.
	 */
	fiber_gc();
	return 0;
}

/** Called at start to tell memtx to recover to a given LSN. */
static int
memtx_engine_begin_initial_recovery(struct engine *engine,
				    const struct vclock *vclock)
{
	(void)vclock;
	struct memtx_engine *memtx = (struct memtx_engine *)engine;
	assert(memtx->state == MEMTX_INITIALIZED);
	/*
	 * By default, enable fast start: bulk read of tuples
	 * from the snapshot, in which they are stored in key
	 * order, and bulk build of the primary key.
	 *
	 * If force_recovery = true, it's a disaster
	 * recovery mode. Enable all keys on start, to detect and
	 * discard duplicates in the snapshot.
	 */
	memtx->state = (memtx->force_recovery ?
			MEMTX_OK : MEMTX_INITIAL_RECOVERY);
	return 0;
}

static int
memtx_engine_begin_final_recovery(struct engine *engine)
{
	struct memtx_engine *memtx = (struct memtx_engine *)engine;
	if (memtx->state == MEMTX_OK)
		return 0;

	assert(memtx->state == MEMTX_INITIAL_RECOVERY);
	/* End of the fast path: loaded the primary key. */
	space_foreach(memtx_end_build_primary_key, memtx);

	if (!memtx->force_recovery) {
		/*
		 * Fast start path: "play out" WAL
		 * records using the primary key only,
		 * then bulk-build all secondary keys.
		 */
		memtx->state = MEMTX_FINAL_RECOVERY;
	} else {
		/*
		 * If force_recovery = true, it's
		 * a disaster recovery mode. Build
		 * secondary keys before reading the WAL,
		 * to detect and discard duplicates in
		 * unique keys.
		 */
		memtx->state = MEMTX_OK;
		if (space_foreach(memtx_build_secondary_keys, memtx) != 0)
			return -1;
	}
	return 0;
}

static int
memtx_engine_end_recovery(struct engine *engine)
{
	struct memtx_engine *memtx = (struct memtx_engine *)engine;
	/*
	 * Recovery is started with enabled keys when:
	 * - either of force_recovery
	 *   is false
	 * - it's a replication join
	 */
	if (memtx->state != MEMTX_OK) {
		assert(memtx->state == MEMTX_FINAL_RECOVERY);
		memtx->state = MEMTX_OK;
		if (space_foreach(memtx_build_secondary_keys, memtx) != 0)
			return -1;
	}
	return 0;
}

static struct space *
memtx_engine_create_space(struct engine *engine, struct space_def *def,
			  struct rlist *key_list)
{
	struct memtx_engine *memtx = (struct memtx_engine *)engine;
	return memtx_space_new(memtx, def, key_list);
}

static int
memtx_engine_prepare(struct engine *engine, struct txn *txn)
{
	(void)engine;
	if (txn->is_autocommit)
		return 0;
	/*
	 * These triggers are only used for memtx and only
	 * when autocommit == false, so we are saving
	 * on calls to trigger_create/trigger_clear.
	 */
	trigger_clear(&txn->fiber_on_yield);
	trigger_clear(&txn->fiber_on_stop);
	return 0;
}

static int
memtx_engine_begin(struct engine *engine, struct txn *txn)
{
	(void)engine;
	/*
	 * Register a trigger to rollback transaction on yield.
	 * This must be done in begin(), since it's
	 * the first thing txn invokes after txn->n_stmts++,
	 * to match with trigger_clear() in rollbackStatement().
	 */
	if (txn->is_autocommit == false) {

		trigger_create(&txn->fiber_on_yield, txn_on_yield_or_stop,
				NULL, NULL);
		trigger_create(&txn->fiber_on_stop, txn_on_yield_or_stop,
				NULL, NULL);
		/*
		 * Memtx doesn't allow yields between statements of
		 * a transaction. Set a trigger which would roll
		 * back the transaction if there is a yield.
		 */
		trigger_add(&fiber()->on_yield, &txn->fiber_on_yield);
		trigger_add(&fiber()->on_stop, &txn->fiber_on_stop);
	}
	return 0;
}

static int
memtx_engine_begin_statement(struct engine *engine, struct txn *txn)
{
	(void)engine;
	(void)txn;
	return 0;
}

static void
memtx_engine_rollback_statement(struct engine *engine, struct txn *txn,
				struct txn_stmt *stmt)
{
	(void)engine;
	(void)txn;
	if (stmt->old_tuple == NULL && stmt->new_tuple == NULL)
		return;
	struct space *space = stmt->space;
	struct memtx_space *memtx_space = (struct memtx_space *)space;
	int index_count;

	/* Only roll back the changes if they were made. */
	if (stmt->engine_savepoint == NULL)
		index_count = 0;
	else if (memtx_space->replace == memtx_space_replace_all_keys)
		index_count = space->index_count;
	else if (memtx_space->replace == memtx_space_replace_primary_key)
		index_count = 1;
	else
		panic("transaction rolled back during snapshot recovery");

	for (int i = 0; i < index_count; i++) {
		struct tuple *unused;
		struct index *index = space->index[i];
		/* Rollback must not fail. */
		if (index_replace(index, stmt->new_tuple, stmt->old_tuple,
				  DUP_INSERT, &unused) != 0) {
			diag_log();
			unreachable();
			panic("failed to rollback change");
		}
	}
	/** Reset to old bsize, if it was changed. */
	if (stmt->engine_savepoint != NULL)
		memtx_space_update_bsize(space, stmt->new_tuple,
					 stmt->old_tuple);

	if (stmt->new_tuple)
		tuple_unref(stmt->new_tuple);

	stmt->old_tuple = NULL;
	stmt->new_tuple = NULL;
}

static void
memtx_engine_rollback(struct engine *engine, struct txn *txn)
{
	memtx_engine_prepare(engine, txn);
	struct txn_stmt *stmt;
	stailq_reverse(&txn->stmts);
	stailq_foreach_entry(stmt, &txn->stmts, next)
		memtx_engine_rollback_statement(engine, txn, stmt);
}

static void
memtx_engine_commit(struct engine *engine, struct txn *txn)
{
	(void)engine;
	struct txn_stmt *stmt;
	stailq_foreach_entry(stmt, &txn->stmts, next) {
		if (stmt->old_tuple)
			tuple_unref(stmt->old_tuple);
	}
}

static int
memtx_engine_bootstrap(struct engine *engine)
{
	struct memtx_engine *memtx = (struct memtx_engine *)engine;

	assert(memtx->state == MEMTX_INITIALIZED);
	memtx->state = MEMTX_OK;

	/* Recover from bootstrap.snap */
	say_info("initializing an empty data directory");
	struct xlog_cursor cursor;
	if (xlog_cursor_openmem(&cursor, (const char *)bootstrap_bin,
				sizeof(bootstrap_bin), "bootstrap") < 0)
		return -1;

	int rc;
	struct xrow_header row;
	while ((rc = xlog_cursor_next(&cursor, &row, true)) == 0) {
		rc = memtx_engine_recover_snapshot_row(memtx, &row);
		if (rc < 0)
			break;
	}
	xlog_cursor_close(&cursor, false);
	return rc < 0 ? -1 : 0;
}

static int
checkpoint_write_row(struct xlog *l, struct xrow_header *row)
{
	static ev_tstamp last = 0;
	if (last == 0) {
		ev_now_update(loop());
		last = ev_now(loop());
	}

	row->tm = last;
	row->replica_id = 0;
	/**
	 * Rows in snapshot are numbered from 1 to %rows.
	 * This makes streaming such rows to a replica or
	 * to recovery look similar to streaming a normal
	 * WAL. @sa the place which skips old rows in
	 * recovery_apply_row().
	 */
	row->lsn = l->rows + l->tx_rows;
	row->sync = 0; /* don't write sync to wal */

	ssize_t written = xlog_write_row(l, row);
	fiber_gc();
	if (written < 0)
		return -1;

	if ((l->rows + l->tx_rows) % 100000 == 0)
		say_crit("%.1fM rows written", (l->rows + l->tx_rows) / 1000000.0);
	return 0;

}

static int
checkpoint_write_tuple(struct xlog *l, uint32_t space_id,
		       const char *data, uint32_t size)
{
	struct request_replace_body body;
	body.m_body = 0x82; /* map of two elements. */
	body.k_space_id = IPROTO_SPACE_ID;
	body.m_space_id = 0xce; /* uint32 */
	body.v_space_id = mp_bswap_u32(space_id);
	body.k_tuple = IPROTO_TUPLE;

	struct xrow_header row;
	memset(&row, 0, sizeof(struct xrow_header));
	row.type = IPROTO_INSERT;

	row.bodycnt = 2;
	row.body[0].iov_base = &body;
	row.body[0].iov_len = sizeof(body);
	row.body[1].iov_base = (char *)data;
	row.body[1].iov_len = size;
	return checkpoint_write_row(l, &row);
}

struct checkpoint_entry {
	struct space *space;
	struct snapshot_iterator *iterator;
	struct rlist link;
};

struct checkpoint {
	/**
	 * List of MemTX spaces to snapshot, with consistent
	 * read view iterators.
	 */
	struct rlist entries;
	uint64_t snap_io_rate_limit;
	struct cord cord;
	bool waiting_for_snap_thread;
	/** The vclock of the snapshot file. */
	struct vclock *vclock;
	struct xdir dir;
	/**
	 * Do nothing, just touch the snapshot file - the
	 * checkpoint already exists.
	 */
	bool touch;
};

static int
checkpoint_init(struct checkpoint *ckpt, const char *snap_dirname,
		uint64_t snap_io_rate_limit)
{
	rlist_create(&ckpt->entries);
	ckpt->waiting_for_snap_thread = false;
	xdir_create(&ckpt->dir, snap_dirname, SNAP, &INSTANCE_UUID);
	ckpt->snap_io_rate_limit = snap_io_rate_limit;
	/* May be used in abortCheckpoint() */
	ckpt->vclock = malloc(sizeof(*ckpt->vclock));
	if (ckpt->vclock == NULL) {
		diag_set(OutOfMemory, sizeof(*ckpt->vclock),
			 "malloc", "vclock");
		return -1;
	}
	vclock_create(ckpt->vclock);
	ckpt->touch = false;
	return 0;
}

static void
checkpoint_destroy(struct checkpoint *ckpt)
{
	struct checkpoint_entry *entry;
	rlist_foreach_entry(entry, &ckpt->entries, link) {
		entry->iterator->free(entry->iterator);
	}
	rlist_create(&ckpt->entries);
	xdir_destroy(&ckpt->dir);
	free(ckpt->vclock);
}


static int
checkpoint_add_space(struct space *sp, void *data)
{
	if (space_is_temporary(sp))
		return 0;
	if (!space_is_memtx(sp))
		return 0;
	struct index *pk = space_index(sp, 0);
	if (!pk)
		return 0;
	struct checkpoint *ckpt = (struct checkpoint *)data;
	struct checkpoint_entry *entry;
	entry = region_alloc_object(&fiber()->gc, struct checkpoint_entry);
	if (entry == NULL) {
		diag_set(OutOfMemory, sizeof(*entry),
			 "region", "struct checkpoint_entry");
		return -1;
	}
	rlist_add_tail_entry(&ckpt->entries, entry, link);

	entry->space = sp;
	entry->iterator = index_create_snapshot_iterator(pk);
	if (entry->iterator == NULL)
		return -1;

	return 0;
};

static int
checkpoint_f(va_list ap)
{
	struct checkpoint *ckpt = va_arg(ap, struct checkpoint *);

	if (ckpt->touch) {
		if (xdir_touch_xlog(&ckpt->dir, ckpt->vclock) == 0)
			return 0;
		/*
		 * Failed to touch an existing snapshot, create
		 * a new one.
		 */
		ckpt->touch = false;
	}

	struct xlog snap;
	if (xdir_create_xlog(&ckpt->dir, &snap, ckpt->vclock) != 0)
		return -1;

	snap.rate_limit = ckpt->snap_io_rate_limit;

	say_info("saving snapshot `%s'", snap.filename);
	struct checkpoint_entry *entry;
	rlist_foreach_entry(entry, &ckpt->entries, link) {
		uint32_t size;
		const char *data;
		struct snapshot_iterator *it = entry->iterator;
		for (data = it->next(it, &size); data != NULL;
		     data = it->next(it, &size)) {
			if (checkpoint_write_tuple(&snap,
					space_id(entry->space),
					data, size) != 0) {
				xlog_close(&snap, false);
				return -1;
			}
		}
	}
	if (xlog_flush(&snap) < 0) {
		xlog_close(&snap, false);
		return -1;
	}
	xlog_close(&snap, false);
	say_info("done");
	return 0;
}

static int
memtx_engine_begin_checkpoint(struct engine *engine)
{
	struct memtx_engine *memtx = (struct memtx_engine *)engine;

	assert(memtx->checkpoint == NULL);
	memtx->checkpoint = region_alloc_object(&fiber()->gc, struct checkpoint);
	if (memtx->checkpoint == NULL) {
		diag_set(OutOfMemory, sizeof(*memtx->checkpoint),
			 "region", "struct checkpoint");
		return -1;
	}

	if (checkpoint_init(memtx->checkpoint, memtx->snap_dir.dirname,
			    memtx->snap_io_rate_limit) != 0)
		return -1;

	if (space_foreach(checkpoint_add_space, memtx->checkpoint) != 0) {
		checkpoint_destroy(memtx->checkpoint);
		memtx->checkpoint = NULL;
		return -1;
	}

	/* increment snapshot version; set tuple deletion to delayed mode */
	memtx->snapshot_version++;
	small_alloc_setopt(&memtx->alloc, SMALL_DELAYED_FREE_MODE, true);
	return 0;
}

static int
memtx_engine_wait_checkpoint(struct engine *engine, struct vclock *vclock)
{
	struct memtx_engine *memtx = (struct memtx_engine *)engine;

	assert(memtx->checkpoint != NULL);
	/*
	 * If a snapshot already exists, do not create a new one.
	 */
	struct vclock last;
	if (xdir_last_vclock(&memtx->snap_dir, &last) >= 0 &&
	    vclock_compare(&last, vclock) == 0) {
		memtx->checkpoint->touch = true;
	}
	vclock_copy(memtx->checkpoint->vclock, vclock);

	if (cord_costart(&memtx->checkpoint->cord, "snapshot",
			 checkpoint_f, memtx->checkpoint)) {
		return -1;
	}
	memtx->checkpoint->waiting_for_snap_thread = true;

	/* wait for memtx-part snapshot completion */
	int result = cord_cojoin(&memtx->checkpoint->cord);
	if (result != 0)
		diag_log();

	memtx->checkpoint->waiting_for_snap_thread = false;
	return result;
}

static void
memtx_engine_commit_checkpoint(struct engine *engine, struct vclock *vclock)
{
	(void) vclock;
	struct memtx_engine *memtx = (struct memtx_engine *)engine;

	/* beginCheckpoint() must have been done */
	assert(memtx->checkpoint != NULL);
	/* waitCheckpoint() must have been done. */
	assert(!memtx->checkpoint->waiting_for_snap_thread);

	small_alloc_setopt(&memtx->alloc, SMALL_DELAYED_FREE_MODE, false);

	if (!memtx->checkpoint->touch) {
		int64_t lsn = vclock_sum(memtx->checkpoint->vclock);
		struct xdir *dir = &memtx->checkpoint->dir;
		/* rename snapshot on completion */
		char to[PATH_MAX];
		snprintf(to, sizeof(to), "%s",
			 xdir_format_filename(dir, lsn, NONE));
		char *from = xdir_format_filename(dir, lsn, INPROGRESS);
		int rc = coio_rename(from, to);
		if (rc != 0)
			panic("can't rename .snap.inprogress");
	}

	struct vclock last;
	if (xdir_last_vclock(&memtx->snap_dir, &last) < 0 ||
	    vclock_compare(&last, vclock) != 0) {
		/* Add the new checkpoint to the set. */
		xdir_add_vclock(&memtx->snap_dir, memtx->checkpoint->vclock);
		/* Prevent checkpoint_destroy() from freeing vclock. */
		memtx->checkpoint->vclock = NULL;
	}

	checkpoint_destroy(memtx->checkpoint);
	memtx->checkpoint = NULL;
}

static void
memtx_engine_abort_checkpoint(struct engine *engine)
{
	struct memtx_engine *memtx = (struct memtx_engine *)engine;

	/**
	 * An error in the other engine's first phase.
	 */
	if (memtx->checkpoint->waiting_for_snap_thread) {
		/* wait for memtx-part snapshot completion */
		if (cord_cojoin(&memtx->checkpoint->cord) != 0)
			diag_log();
		memtx->checkpoint->waiting_for_snap_thread = false;
	}

	small_alloc_setopt(&memtx->alloc, SMALL_DELAYED_FREE_MODE, false);

	/** Remove garbage .inprogress file. */
	char *filename =
		xdir_format_filename(&memtx->checkpoint->dir,
				     vclock_sum(memtx->checkpoint->vclock),
				     INPROGRESS);
	(void) coio_unlink(filename);

	checkpoint_destroy(memtx->checkpoint);
	memtx->checkpoint = NULL;
}

static int
memtx_engine_collect_garbage(struct engine *engine, int64_t lsn)
{
	struct memtx_engine *memtx = (struct memtx_engine *)engine;
	/*
	 * We recover the checkpoint list by scanning the snapshot
	 * directory so deletion of an xlog file or a file that
	 * belongs to another engine without the corresponding snap
	 * file would result in a corrupted checkpoint on the list.
	 * That said, we have to abort garbage collection if we
	 * fail to delete a snap file.
	 */
	if (xdir_collect_garbage(&memtx->snap_dir, lsn, true) != 0)
		return -1;

	return 0;
}

static int
memtx_engine_backup(struct engine *engine, struct vclock *vclock,
		    engine_backup_cb cb, void *cb_arg)
{
	struct memtx_engine *memtx = (struct memtx_engine *)engine;
	char *filename = xdir_format_filename(&memtx->snap_dir,
					      vclock_sum(vclock), NONE);
	return cb(filename, cb_arg);
}

/** Used to pass arguments to memtx_initial_join_f */
struct memtx_join_arg {
	const char *snap_dirname;
	int64_t checkpoint_lsn;
	struct xstream *stream;
};

/**
 * Invoked from a thread to feed snapshot rows.
 */
static int
memtx_initial_join_f(va_list ap)
{
	struct memtx_join_arg *arg = va_arg(ap, struct memtx_join_arg *);
	const char *snap_dirname = arg->snap_dirname;
	int64_t checkpoint_lsn = arg->checkpoint_lsn;
	struct xstream *stream = arg->stream;

	struct xdir dir;
	/*
	 * snap_dirname and INSTANCE_UUID don't change after start,
	 * safe to use in another thread.
	 */
	xdir_create(&dir, snap_dirname, SNAP, &INSTANCE_UUID);
	struct xlog_cursor cursor;
	int rc = xdir_open_cursor(&dir, checkpoint_lsn, &cursor);
	xdir_destroy(&dir);
	if (rc < 0)
		return -1;

	struct xrow_header row;
	while ((rc = xlog_cursor_next(&cursor, &row, true)) == 0) {
		rc = xstream_write(stream, &row);
		if (rc < 0)
			break;
	}
	xlog_cursor_close(&cursor, false);
	if (rc < 0)
		return -1;

	/**
	 * We should never try to read snapshots with no EOF
	 * marker - such snapshots are very likely corrupted and
	 * should not be trusted.
	 */
	/* TODO: replace panic with diag_set() */
	if (!xlog_cursor_is_eof(&cursor))
		panic("snapshot `%s' has no EOF marker", cursor.name);
	return 0;
}

static int
memtx_engine_join(struct engine *engine, struct vclock *vclock,
		  struct xstream *stream)
{
	struct memtx_engine *memtx = (struct memtx_engine *)engine;

	/*
	 * cord_costart() passes only void * pointer as an argument.
	 */
	struct memtx_join_arg arg = {
		/* .snap_dirname   = */ memtx->snap_dir.dirname,
		/* .checkpoint_lsn = */ vclock_sum(vclock),
		/* .stream         = */ stream
	};

	/* Send snapshot using a thread */
	struct cord cord;
	cord_costart(&cord, "initial_join", memtx_initial_join_f, &arg);
	return cord_cojoin(&cord);
}

static int
small_stats_noop_cb(const struct mempool_stats *stats, void *cb_ctx)
{
	(void)stats;
	(void)cb_ctx;
	return 0;
}

static void
memtx_engine_memory_stat(struct engine *engine, struct engine_memory_stat *stat)
{
	struct memtx_engine *memtx = (struct memtx_engine *)engine;
	struct small_stats data_stats;
	struct mempool_stats index_stats;
	mempool_stats(&memtx->index_extent_pool, &index_stats);
	small_stats(&memtx->alloc, &data_stats, small_stats_noop_cb, NULL);
	stat->data += data_stats.used;
	stat->index += index_stats.totals.used;
}

static void
memtx_engine_reset_stat(struct engine *engine)
{
	(void)engine;
}

static int
memtx_engine_check_space_def(struct space_def *def)
{
	(void)def;
	return 0;
}

static const struct engine_vtab memtx_engine_vtab = {
	/* .shutdown = */ memtx_engine_shutdown,
	/* .create_space = */ memtx_engine_create_space,
	/* .join = */ memtx_engine_join,
	/* .begin = */ memtx_engine_begin,
	/* .begin_statement = */ memtx_engine_begin_statement,
	/* .prepare = */ memtx_engine_prepare,
	/* .commit = */ memtx_engine_commit,
	/* .rollback_statement = */ memtx_engine_rollback_statement,
	/* .rollback = */ memtx_engine_rollback,
	/* .bootstrap = */ memtx_engine_bootstrap,
	/* .begin_initial_recovery = */ memtx_engine_begin_initial_recovery,
	/* .begin_final_recovery = */ memtx_engine_begin_final_recovery,
	/* .end_recovery = */ memtx_engine_end_recovery,
	/* .begin_checkpoint = */ memtx_engine_begin_checkpoint,
	/* .wait_checkpoint = */ memtx_engine_wait_checkpoint,
	/* .commit_checkpoint = */ memtx_engine_commit_checkpoint,
	/* .abort_checkpoint = */ memtx_engine_abort_checkpoint,
	/* .collect_garbage = */ memtx_engine_collect_garbage,
	/* .backup = */ memtx_engine_backup,
	/* .memory_stat = */ memtx_engine_memory_stat,
	/* .reset_stat = */ memtx_engine_reset_stat,
	/* .check_space_def = */ memtx_engine_check_space_def,
};

/**
 * Run one iteration of garbage collection. Set @stop if
 * there is no more objects to free.
 */
static void
memtx_engine_run_gc(struct memtx_engine *memtx, bool *stop)
{
	*stop = stailq_empty(&memtx->gc_queue);
	if (*stop)
		return;

	struct memtx_gc_task *task = stailq_first_entry(&memtx->gc_queue,
					struct memtx_gc_task, link);
	bool task_done;
	task->vtab->run(task, &task_done);
	if (task_done) {
		stailq_shift(&memtx->gc_queue);
		task->vtab->free(task);
	}
}

static int
memtx_engine_gc_f(va_list va)
{
	struct memtx_engine *memtx = va_arg(va, struct memtx_engine *);
	while (!fiber_is_cancelled()) {
		bool stop;
		memtx_engine_run_gc(memtx, &stop);
		if (stop) {
			fiber_yield_timeout(TIMEOUT_INFINITY);
			continue;
		}
		/*
		 * Yield after each iteration so as not to block
		 * tx thread for too long.
		 */
		fiber_sleep(0);
	}
	return 0;
}

struct memtx_engine *
memtx_engine_new(const char *snap_dirname, bool force_recovery,
		 uint64_t tuple_arena_max_size, uint32_t objsize_min,
		 float alloc_factor)
{
	struct memtx_engine *memtx = calloc(1, sizeof(*memtx));
	if (memtx == NULL) {
		diag_set(OutOfMemory, sizeof(*memtx),
			 "malloc", "struct memtx_engine");
		return NULL;
	}

	xdir_create(&memtx->snap_dir, snap_dirname, SNAP, &INSTANCE_UUID);
	memtx->snap_dir.force_recovery = force_recovery;

	if (xdir_scan(&memtx->snap_dir) != 0)
		goto fail;

	stailq_create(&memtx->gc_queue);
	memtx->gc_fiber = fiber_new("memtx.gc", memtx_engine_gc_f);
	if (memtx->gc_fiber == NULL)
		goto fail;

	/* Apply lowest allowed objsize bound. */
	if (objsize_min < OBJSIZE_MIN)
		objsize_min = OBJSIZE_MIN;

	/* Initialize tuple allocator. */
	quota_init(&memtx->quota, tuple_arena_max_size);
	tuple_arena_create(&memtx->arena, &memtx->quota, tuple_arena_max_size,
			   SLAB_SIZE, "memtx");
	slab_cache_create(&memtx->slab_cache, &memtx->arena);
	small_alloc_create(&memtx->alloc, &memtx->slab_cache,
			   objsize_min, alloc_factor);

	/* Initialize index extent allocator. */
	slab_cache_create(&memtx->index_slab_cache, &memtx->arena);
	mempool_create(&memtx->index_extent_pool, &memtx->index_slab_cache,
		       MEMTX_EXTENT_SIZE);
	memtx->num_reserved_extents = 0;
	memtx->reserved_extents = NULL;

	memtx->state = MEMTX_INITIALIZED;
	memtx->max_tuple_size = MAX_TUPLE_SIZE;
	memtx->force_recovery = force_recovery;

	memtx->base.vtab = &memtx_engine_vtab;
	memtx->base.name = "memtx";

	fiber_start(memtx->gc_fiber, memtx);
	return memtx;
fail:
	xdir_destroy(&memtx->snap_dir);
	free(memtx);
	return NULL;
}

void
memtx_engine_schedule_gc(struct memtx_engine *memtx,
			 struct memtx_gc_task *task)
{
	stailq_add_tail_entry(&memtx->gc_queue, task, link);
	fiber_wakeup(memtx->gc_fiber);
}

void
memtx_engine_set_snap_io_rate_limit(struct memtx_engine *memtx, double limit)
{
	memtx->snap_io_rate_limit = limit * 1024 * 1024;
}

void
memtx_engine_set_max_tuple_size(struct memtx_engine *memtx, size_t max_size)
{
	memtx->max_tuple_size = max_size;
}

struct tuple *
memtx_tuple_new(struct tuple_format *format, const char *data, const char *end)
{
	struct memtx_engine *memtx = (struct memtx_engine *)format->engine;
	assert(mp_typeof(*data) == MP_ARRAY);
	size_t tuple_len = end - data;
	size_t meta_size = tuple_format_meta_size(format);
	size_t total = sizeof(struct memtx_tuple) + meta_size + tuple_len;

	ERROR_INJECT(ERRINJ_TUPLE_ALLOC, {
		diag_set(OutOfMemory, total, "slab allocator", "memtx_tuple");
		return NULL;
	});
	if (unlikely(total > memtx->max_tuple_size)) {
		diag_set(ClientError, ER_MEMTX_MAX_TUPLE_SIZE, total);
		error_log(diag_last_error(diag_get()));
		return NULL;
	}

	struct memtx_tuple *memtx_tuple;
	while ((memtx_tuple = smalloc(&memtx->alloc, total)) == NULL) {
		bool stop;
		memtx_engine_run_gc(memtx, &stop);
		if (stop)
			break;
	}
	if (memtx_tuple == NULL) {
		diag_set(OutOfMemory, total, "slab allocator", "memtx_tuple");
		return NULL;
	}
	struct tuple *tuple = &memtx_tuple->base;
	tuple->refs = 0;
	memtx_tuple->version = memtx->snapshot_version;
	assert(tuple_len <= UINT32_MAX); /* bsize is UINT32_MAX */
	tuple->bsize = tuple_len;
	tuple->format_id = tuple_format_id(format);
	tuple_format_ref(format);
	/*
	 * Data offset is calculated from the begin of the struct
	 * tuple base, not from memtx_tuple, because the struct
	 * tuple is not the first field of the memtx_tuple.
	 */
	tuple->data_offset = sizeof(struct tuple) + meta_size;
	char *raw = (char *) tuple + tuple->data_offset;
	uint32_t *field_map = (uint32_t *) raw;
	memcpy(raw, data, tuple_len);
	if (tuple_init_field_map(format, field_map, raw)) {
		memtx_tuple_delete(format, tuple);
		return NULL;
	}
	say_debug("%s(%zu) = %p", __func__, tuple_len, memtx_tuple);
	return tuple;
}

void
memtx_tuple_delete(struct tuple_format *format, struct tuple *tuple)
{
	struct memtx_engine *memtx = (struct memtx_engine *)format->engine;
	say_debug("%s(%p)", __func__, tuple);
	assert(tuple->refs == 0);
#ifndef NDEBUG
	struct errinj *delay = errinj(ERRINJ_MEMTX_TUPLE_DELETE_DELAY,
				      ERRINJ_DOUBLE);
	if (delay != NULL && delay->dparam > 0) {
		double start = clock_monotonic();
		while (clock_monotonic() < start + delay->dparam)
			/* busy loop */ ;
	}
#endif
	size_t total = sizeof(struct memtx_tuple) +
		       tuple_format_meta_size(format) + tuple->bsize;
	tuple_format_unref(format);
	struct memtx_tuple *memtx_tuple =
		container_of(tuple, struct memtx_tuple, base);
	if (memtx->alloc.free_mode != SMALL_DELAYED_FREE ||
	    memtx_tuple->version == memtx->snapshot_version)
		smfree(&memtx->alloc, memtx_tuple, total);
	else
		smfree_delayed(&memtx->alloc, memtx_tuple, total);
}

struct tuple_format_vtab memtx_tuple_format_vtab = {
	memtx_tuple_delete,
	memtx_tuple_new,
};

/**
 * Allocate a block of size MEMTX_EXTENT_SIZE for memtx index
 */
void *
memtx_index_extent_alloc(void *ctx)
{
	struct memtx_engine *memtx = (struct memtx_engine *)ctx;
	if (memtx->reserved_extents) {
		assert(memtx->num_reserved_extents > 0);
		memtx->num_reserved_extents--;
		void *result = memtx->reserved_extents;
		memtx->reserved_extents = *(void **)memtx->reserved_extents;
		return result;
	}
	ERROR_INJECT(ERRINJ_INDEX_ALLOC, {
		/* same error as in mempool_alloc */
		diag_set(OutOfMemory, MEMTX_EXTENT_SIZE,
			 "mempool", "new slab");
		return NULL;
	});
	void *ret;
	while ((ret = mempool_alloc(&memtx->index_extent_pool)) == NULL) {
		bool stop;
		memtx_engine_run_gc(memtx, &stop);
		if (stop)
			break;
	}
	if (ret == NULL)
		diag_set(OutOfMemory, MEMTX_EXTENT_SIZE,
			 "mempool", "new slab");
	return ret;
}

/**
 * Free a block previously allocated by memtx_index_extent_alloc
 */
void
memtx_index_extent_free(void *ctx, void *extent)
{
	struct memtx_engine *memtx = (struct memtx_engine *)ctx;
	return mempool_free(&memtx->index_extent_pool, extent);
}

/**
 * Reserve num extents in pool.
 * Ensure that next num extent_alloc will succeed w/o an error
 */
int
memtx_index_extent_reserve(struct memtx_engine *memtx, int num)
{
	ERROR_INJECT(ERRINJ_INDEX_ALLOC, {
		/* same error as in mempool_alloc */
		diag_set(OutOfMemory, MEMTX_EXTENT_SIZE,
			 "mempool", "new slab");
		return -1;
	});
	struct mempool *pool = &memtx->index_extent_pool;
	while (memtx->num_reserved_extents < num) {
		void *ext;
		while ((ext = mempool_alloc(pool)) == NULL) {
			bool stop;
			memtx_engine_run_gc(memtx, &stop);
			if (stop)
				break;
		}
		if (ext == NULL) {
			diag_set(OutOfMemory, MEMTX_EXTENT_SIZE,
				 "mempool", "new slab");
			return -1;
		}
		*(void **)ext = memtx->reserved_extents;
		memtx->reserved_extents = ext;
		memtx->num_reserved_extents++;
	}
	return 0;
}

<<<<<<< HEAD
void
memtx_index_prune(struct index *index)
{
	if (index->def->iid > 0)
		return;

	/*
	 * Tuples stored in a memtx space are referenced by the
	 * primary index so when the primary index is dropped we
	 * should delete them.
	 */
	struct iterator *it = index_create_iterator(index, ITER_ALL, NULL, 0);
	if (it == NULL)
		goto fail;
	int rc;
	struct tuple *tuple;
	while ((rc = iterator_next(it, &tuple)) == 0 && tuple != NULL)
		tuple_unref(tuple);
	iterator_delete(it);
	if (rc != 0)
		goto fail;

	return;
fail:
	/*
	 * This function is called after WAL write so we have no
	 * other choice but panic in case of any error. The good
	 * news is memtx iterators do not fail so we should not
	 * normally get here.
	 */
	diag_log();
	unreachable();
	panic("failed to drop index");
}

void
memtx_index_abort_create(struct index *index)
{
	memtx_index_prune(index);
}

void
memtx_index_commit_drop(struct index *index)
{
	memtx_index_prune(index);
}

=======
>>>>>>> 39c8b526
bool
memtx_index_def_change_requires_rebuild(struct index *index,
					const struct index_def *new_def)
{
	struct index_def *old_def = index->def;

	assert(old_def->iid == new_def->iid);
	assert(old_def->space_id == new_def->space_id);

	if (old_def->type != new_def->type)
		return true;
	if (!old_def->opts.is_unique && new_def->opts.is_unique)
		return true;

	const struct key_def *old_cmp_def, *new_cmp_def;
	if (index_depends_on_pk(index)) {
		old_cmp_def = old_def->cmp_def;
		new_cmp_def = new_def->cmp_def;
	} else {
		old_cmp_def = old_def->key_def;
		new_cmp_def = new_def->key_def;
	}

	/*
	 * Compatibility of field types is verified by CheckSpaceFormat
	 * so it suffices to check that the new key definition indexes
	 * the same set of fields in the same order.
	 */
	if (old_cmp_def->part_count != new_cmp_def->part_count)
		return true;

	for (uint32_t i = 0; i < new_cmp_def->part_count; i++) {
		const struct key_part *old_part = &old_cmp_def->parts[i];
		const struct key_part *new_part = &new_cmp_def->parts[i];
		if (old_part->fieldno != new_part->fieldno)
			return true;
		if (old_part->coll != new_part->coll)
			return true;
	}
	return false;
}<|MERGE_RESOLUTION|>--- conflicted
+++ resolved
@@ -1214,56 +1214,6 @@
 	return 0;
 }
 
-<<<<<<< HEAD
-void
-memtx_index_prune(struct index *index)
-{
-	if (index->def->iid > 0)
-		return;
-
-	/*
-	 * Tuples stored in a memtx space are referenced by the
-	 * primary index so when the primary index is dropped we
-	 * should delete them.
-	 */
-	struct iterator *it = index_create_iterator(index, ITER_ALL, NULL, 0);
-	if (it == NULL)
-		goto fail;
-	int rc;
-	struct tuple *tuple;
-	while ((rc = iterator_next(it, &tuple)) == 0 && tuple != NULL)
-		tuple_unref(tuple);
-	iterator_delete(it);
-	if (rc != 0)
-		goto fail;
-
-	return;
-fail:
-	/*
-	 * This function is called after WAL write so we have no
-	 * other choice but panic in case of any error. The good
-	 * news is memtx iterators do not fail so we should not
-	 * normally get here.
-	 */
-	diag_log();
-	unreachable();
-	panic("failed to drop index");
-}
-
-void
-memtx_index_abort_create(struct index *index)
-{
-	memtx_index_prune(index);
-}
-
-void
-memtx_index_commit_drop(struct index *index)
-{
-	memtx_index_prune(index);
-}
-
-=======
->>>>>>> 39c8b526
 bool
 memtx_index_def_change_requires_rebuild(struct index *index,
 					const struct index_def *new_def)
