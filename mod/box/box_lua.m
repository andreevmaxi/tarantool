/*
 * Redistribution and use in source and binary forms, with or
 * without modification, are permitted provided that the following
 * conditions are met:
 *
 * 1. Redistributions of source code must retain the above
 *    copyright notice, this list of conditions and the
 *    following disclaimer.
 *
 * 2. Redistributions in binary form must reproduce the above
 *    copyright notice, this list of conditions and the following
 *    disclaimer in the documentation and/or other materials
 *    provided with the distribution.
 *
 * THIS SOFTWARE IS PROVIDED BY <COPYRIGHT HOLDER> ``AS IS'' AND
 * ANY EXPRESS OR IMPLIED WARRANTIES, INCLUDING, BUT NOT LIMITED
 * TO, THE IMPLIED WARRANTIES OF MERCHANTABILITY AND FITNESS FOR
 * A PARTICULAR PURPOSE ARE DISCLAIMED. IN NO EVENT SHALL
 * <COPYRIGHT HOLDER> OR CONTRIBUTORS BE LIABLE FOR ANY DIRECT,
 * INDIRECT, INCIDENTAL, SPECIAL, EXEMPLARY, OR CONSEQUENTIAL
 * DAMAGES (INCLUDING, BUT NOT LIMITED TO, PROCUREMENT OF
 * SUBSTITUTE GOODS OR SERVICES; LOSS OF USE, DATA, OR PROFITS; OR
 * BUSINESS INTERRUPTION) HOWEVER CAUSED AND ON ANY THEORY OF
 * LIABILITY, WHETHER IN CONTRACT, STRICT LIABILITY, OR TORT
 * (INCLUDING NEGLIGENCE OR OTHERWISE) ARISING IN ANY WAY OUT OF
 * THE USE OF THIS SOFTWARE, EVEN IF ADVISED OF THE POSSIBILITY OF
 * SUCH DAMAGE.
 */
#include "box_lua.h"
#import "object.h"
#include <tarantool_lua.h>
#include <fiber.h>
#include "box.h"
#include "request.h"
#include "txn.h"

#include "lua.h"
#include "lauxlib.h"
#include "lualib.h"
#include "lj_obj.h"
#include "lj_ctype.h"
#include "lj_cdata.h"
#include "lj_cconv.h"

#include "pickle.h"
#include "tuple.h"
#include "space.h"
#include "port.h"

<<<<<<< HEAD
#include "box_lua_uuid.h"


=======
>>>>>>> 8fa35a98
/* contents of box.lua */
extern const char box_lua[];

/**
 * All box connections share the same Lua state. We use
 * Lua coroutines (lua_newthread()) to have multiple
 * procedures running at the same time.
 */
lua_State *root_L;

/*
 * Functions, exported in box_lua.h should have prefix
 * "box_lua_"; functions, available in Lua "box"
 * should start with "lbox_".
 */

/** {{{ box.tuple Lua library
 *
 * To avoid extra copying between Lua memory and garbage-collected
 * tuple memory, provide a Lua userdata object 'box.tuple'.  This
 * object refers to a tuple instance in the slab allocator, and
 * allows accessing it using Lua primitives (array subscription,
 * iteration, etc.). When Lua object is garbage-collected,
 * tuple reference counter in the slab allocator is decreased,
 * allowing the tuple to be eventually garbage collected in
 * the slab allocator.
 */

static const char *tuplelib_name = "box.tuple";

static inline struct tuple *
lua_checktuple(struct lua_State *L, int narg)
{
	return *(void **) luaL_checkudata(L, narg, tuplelib_name);
}

struct tuple *
lua_istuple(struct lua_State *L, int narg)
{
	if (lua_getmetatable(L, narg) == 0)
		return NULL;
	luaL_getmetatable(L, tuplelib_name);
	struct tuple *tuple = 0;
	if (lua_equal(L, -1, -2))
		tuple = * (void **) lua_touserdata(L, narg);
	lua_pop(L, 2);
	return tuple;
}

static int
lbox_tuple_gc(struct lua_State *L)
{
	struct tuple *tuple = lua_checktuple(L, 1);
	tuple_ref(tuple, -1);
	return 0;
}

static int
lbox_tuple_len(struct lua_State *L)
{
	struct tuple *tuple = lua_checktuple(L, 1);
	lua_pushnumber(L, tuple->field_count);
	return 1;
}

static int
lbox_tuple_slice(struct lua_State *L)
{
	struct tuple *tuple = lua_checktuple(L, 1);
	int argc = lua_gettop(L) - 1;
	int start, end;

	/*
	 * Prepare the range. The second argument is optional.
	 * If the end is beyond tuple size, adjust it.
	 * If no arguments, or start > end, return an error.
	 */
	if (argc == 0 || argc > 2)
		luaL_error(L, "tuple.slice(): bad arguments");
	start = lua_tointeger(L, 2);
	if (start < 0)
		start += tuple->field_count;
	if (argc == 2) {
		end = lua_tointeger(L, 3);
		if (end < 0)
			end += tuple->field_count;
		else if (end > tuple->field_count)
			end = tuple->field_count;
	} else {
		end = tuple->field_count;
	}
	if (end <= start)
		luaL_error(L, "tuple.slice(): start must be less than end");

	u8 *field = tuple->data;
	int fieldno = 0;
	int stop = end - 1;

	while (field < tuple->data + tuple->bsize) {
		size_t len = load_varint32((void **) &field);
		if (fieldno >= start) {
			lua_pushlstring(L, (char *) field, len);
			if (fieldno == stop)
				break;
		}
		field += len;
		fieldno += 1;
	}
	return end - start;
}

static void
lbox_pushtuple(struct lua_State *L, struct tuple *tuple);

/**
 * Given a tuple, range of fields to remove (start and end field
 * numbers), and a list of fields to paste, calculate the size of
 * the resulting tuple.
 *
 * @param L      lua stack, contains a list of arguments to paste
 * @param start  offset in the lua stack where paste arguments start
 * @param tuple  old tuple
 * @param offset cut field offset
 * @param len    how many fields to cut
 * @param[out]   sizes of the left and right part
 *
 * @return size of the new tuple
*/
static size_t
transform_calculate(struct lua_State *L, struct tuple *tuple,
		    int start, int argc, int offset, int len,
		    size_t lr[2])
{
	/* calculate size of the new tuple */
	void *tuple_end = tuple->data + tuple->bsize;
	void *tuple_field = tuple->data;

	lr[0] = tuple_range_size(&tuple_field, tuple_end, offset);

	/* calculate sizes of supplied fields */
	size_t mid = 0;
	for (int i = start ; i <= argc ; i++) {
		switch (lua_type(L, i)) {
		case LUA_TNUMBER:
			mid += varint32_sizeof(sizeof(u32)) + sizeof(u32);
			break;
		case LUA_TCDATA:
			mid += varint32_sizeof(sizeof(u64)) + sizeof(u64);
			break;
		case LUA_TSTRING: {
			size_t field_size = lua_objlen(L, i);
			mid += varint32_sizeof(field_size) + field_size;
			break;
		}
		default:
			luaL_error(L, "tuple.transform(): unsupported field type '%s'",
				   lua_typename(L, lua_type(L, i)));
			break;
		}
	}

	/* calculate size of the removed fields */
	tuple_range_size(&tuple_field, tuple_end, len);

	/* calculate last part of the tuple fields */
	lr[1] = tuple_end - tuple_field;

	return lr[0] + mid + lr[1];
}

static inline void
transform_set_field(u8 **ptr, const void *data, size_t size)
{
	*ptr = save_varint32(*ptr, size);
	memcpy(*ptr, data, size); 
	*ptr += size;
}

/**
 * Tuple transforming function.
 *
 * Remove the fields designated by 'offset' and 'len' from an tuple,
 * and replace them with the elements of supplied data fields,
 * if any.
 *
 * Function returns newly allocated tuple.
 * It does not change any parent tuple data.
 */
static int
lbox_tuple_transform(struct lua_State *L)
{
	struct tuple *tuple = lua_checktuple(L, 1);
	int argc = lua_gettop(L);
	if (argc < 3)
		luaL_error(L, "tuple.transform(): bad arguments");
	int offset = lua_tointeger(L, 2);
	int len = lua_tointeger(L, 3);

	/* validate offset and len */
	if (offset < 0) {
		if (-offset > tuple->field_count)
			luaL_error(L, "tuple.transform(): offset is out of bound");
		offset += tuple->field_count;
	} else if (offset > tuple->field_count) {
		offset = tuple->field_count;
	}
	if (len < 0)
		luaL_error(L, "tuple.transform(): len is negative");
	if (len > tuple->field_count - offset)
		len = tuple->field_count - offset;

	/* calculate size of the new tuple */
	size_t lr[2]; /* left and right part sizes */
	size_t size = transform_calculate(L, tuple, 4, argc, offset, len, lr);

	/* allocate new tuple */
	struct tuple *dest = tuple_alloc(size);
	dest->field_count = (tuple->field_count - len) + (argc - 3);

	/* construct tuple */
	memcpy(dest->data, tuple->data, lr[0]);
	u8 *ptr = dest->data + lr[0];
	for (int i = 4; i <= argc; i++) {
		switch (lua_type(L, i)) {
		case LUA_TNUMBER: {
			u32 v = lua_tonumber(L, i);
			transform_set_field(&ptr, &v, sizeof(v));
			break;
		}
		case LUA_TCDATA: {
			u64 v = tarantool_lua_tointeger64(L, i);
			transform_set_field(&ptr, &v, sizeof(v));
			break;
		}
		case LUA_TSTRING: {
			size_t field_size = 0;
			const char *v = luaL_checklstring(L, i, &field_size);
			transform_set_field(&ptr, v, field_size);
			break;
		}
		default:
			/* default type check is done in transform_calculate()
			 * function */
			break;
		}
	}
	memcpy(ptr, tuple_field(tuple, offset + len), lr[1]);

	lbox_pushtuple(L, dest);
	return 1;
}

/*
 * Tuple find function.
 *
 * Find each or one tuple field according to the specified key.
 *
 * Function returns indexes of the tuple fields that match
 * key criteria.
 *
 */
static int
tuple_find(struct lua_State *L, struct tuple *tuple, size_t offset,
	   const char *key, size_t key_size,
	   bool all)
{
	int top = lua_gettop(L);
	int idx = offset;
	if (idx >= tuple->field_count)
		return 0;
	u8 *field = tuple_field(tuple, idx);
	while (field < tuple->data + tuple->bsize) {
		size_t len = load_varint32((void **) &field);
		if (len == key_size && (memcmp(field, key, len) == 0)) {
			lua_pushinteger(L, idx);
			if (!all)
				break;
		}
		field += len;
		idx++;
	}
	return lua_gettop(L) - top;
}

static int
lbox_tuple_find_do(struct lua_State *L, bool all)
{
	struct tuple *tuple = lua_checktuple(L, 1);
	int argc = lua_gettop(L);
	size_t offset = 0;
	switch (argc - 1) {
	case 1: break;
	case 2:
		offset = lua_tointeger(L, 2);
		break;
	default:
		luaL_error(L, "tuple.find(): bad arguments");
	}
	size_t key_size = 0;
	const char *key = NULL;
	u32 u32v;
	u64 u64v;
	switch (lua_type(L, argc)) {
	case LUA_TNUMBER:
		u32v = lua_tonumber(L, argc);
		key_size = sizeof(u32);
		key = (const char*)&u32v;
		break;
	case LUA_TCDATA:
		u64v = tarantool_lua_tointeger64(L, argc);
		key_size = sizeof(u64);
		key = (const char*)&u64v;
		break;
	case LUA_TSTRING:
		key = luaL_checklstring(L, argc, &key_size);
		break;
	default:
		luaL_error(L, "tuple.find(): bad field type");
	}
	return tuple_find(L, tuple, offset, key, key_size, all);
}

static int
lbox_tuple_find(struct lua_State *L)
{
	return lbox_tuple_find_do(L, false);
}

static int
lbox_tuple_findall(struct lua_State *L)
{
	return lbox_tuple_find_do(L, true);
}

static int
lbox_tuple_unpack(struct lua_State *L)
{
	struct tuple *tuple = lua_checktuple(L, 1);
	u8 *field = tuple->data;

	while (field < tuple->data + tuple->bsize) {
		size_t len = load_varint32((void **) &field);
		lua_pushlstring(L, (char *) field, len);
		field += len;
	}
	assert(lua_gettop(L) == tuple->field_count + 1);
	return tuple->field_count;
}

/**
 * Implementation of tuple __index metamethod.
 *
 * Provides operator [] access to individual fields for integer
 * indexes, as well as searches and invokes metatable methods
 * for strings.
 */
static int
lbox_tuple_index(struct lua_State *L)
{
	struct tuple *tuple = lua_checktuple(L, 1);
	/* For integer indexes, implement [] operator */
	if (lua_isnumber(L, 2)) {
		int i = luaL_checkint(L, 2);
		if (i >= tuple->field_count)
			luaL_error(L, "%s: index %d is out of bounds (0..%d)",
				   tuplelib_name, i, tuple->field_count-1);
		void *field = tuple_field(tuple, i);
		u32 len = load_varint32(&field);
		lua_pushlstring(L, field, len);
		return 1;
	}
	/* If we got a string, try to find a method for it. */
	lua_getmetatable(L, 1);
	lua_getfield(L, -1, lua_tostring(L, 2));
	return 1;
}

static int
lbox_tuple_tostring(struct lua_State *L)
{
	struct tuple *tuple = lua_checktuple(L, 1);
	/* @todo: print the tuple */
	struct tbuf *tbuf = tbuf_alloc(fiber->gc_pool);
	tuple_print(tbuf, tuple->field_count, tuple->data);
	lua_pushlstring(L, tbuf->data, tbuf->size);
	return 1;
}

static void
lbox_pushtuple(struct lua_State *L, struct tuple *tuple)
{
	if (tuple) {
		void **ptr = lua_newuserdata(L, sizeof(void *));
		luaL_getmetatable(L, tuplelib_name);
		lua_setmetatable(L, -2);
		*ptr = tuple;
		tuple_ref(tuple, 1);
	} else {
		lua_pushnil(L);
	}
}

/**
 * Sequential access to tuple fields. Since tuple is a list-like
 * structure, iterating over tuple fields is faster
 * than accessing fields using an index.
 */
static int
lbox_tuple_next(struct lua_State *L)
{
	struct tuple *tuple = lua_checktuple(L, 1);
	int argc = lua_gettop(L) - 1;
	u8 *field = NULL;
	size_t len;

	if (argc == 0 || (argc == 1 && lua_type(L, 2) == LUA_TNIL))
		field = tuple->data;
	else if (argc == 1 && lua_islightuserdata(L, 2))
		field = lua_touserdata(L, 2);
	else
		luaL_error(L, "tuple.next(): bad arguments");

	(void)field;
	assert(field >= tuple->data);
	if (field < tuple->data + tuple->bsize) {
		len = load_varint32((void **) &field);
		lua_pushlightuserdata(L, field + len);
		lua_pushlstring(L, (char *) field, len);
		return 2;
	}
	lua_pushnil(L);
	return  1;
}

/** Iterator over tuple fields. Adapt lbox_tuple_next
 * to Lua iteration conventions.
 */
static int
lbox_tuple_pairs(struct lua_State *L)
{
	lua_pushcfunction(L, lbox_tuple_next);
	lua_pushvalue(L, -2); /* tuple */
	lua_pushnil(L);
	return 3;
}

static const struct luaL_reg lbox_tuple_meta [] = {
	{"__gc", lbox_tuple_gc},
	{"__len", lbox_tuple_len},
	{"__index", lbox_tuple_index},
	{"__tostring", lbox_tuple_tostring},
	{"next", lbox_tuple_next},
	{"pairs", lbox_tuple_pairs},
	{"slice", lbox_tuple_slice},
	{"transform", lbox_tuple_transform},
	{"find", lbox_tuple_find},
	{"findall", lbox_tuple_findall},
	{"unpack", lbox_tuple_unpack},
	{NULL, NULL}
};

/* }}} */

/** {{{ box.index Lua library: access to spaces and indexes
 */

static const char *indexlib_name = "box.index";
static const char *iteratorlib_name = "box.index.iterator";

static struct iterator *
lua_checkiterator(struct lua_State *L, int i)
{
	struct iterator **it = luaL_checkudata(L, i, iteratorlib_name);
	assert(it != NULL);
	return *it;
}

static void
lbox_pushiterator(struct lua_State *L, struct iterator *it)
{
	void **ptr = lua_newuserdata(L, sizeof(void *));
	luaL_getmetatable(L, iteratorlib_name);
	lua_setmetatable(L, -2);
	*ptr = it;
}

static int
lbox_iterator_gc(struct lua_State *L)
{
	struct iterator *it = lua_checkiterator(L, -1);
	it->free(it);
	return 0;
}

static Index *
lua_checkindex(struct lua_State *L, int i)
{
	Index **index = luaL_checkudata(L, i, indexlib_name);
	assert(index != NULL);
	return *index;
}

static int
lbox_index_new(struct lua_State *L)
{
	int n = luaL_checkint(L, 1); /* get space id */
	int idx = luaL_checkint(L, 2); /* get index id in */
	/* locate the appropriate index */
	if (n >= BOX_SPACE_MAX || !spaces[n].enabled ||
	    idx >= BOX_INDEX_MAX || spaces[n].index[idx] == nil)
		tnt_raise(LoggedError, :ER_NO_SUCH_INDEX, idx, n);
	/* create a userdata object */
	void **ptr = lua_newuserdata(L, sizeof(void *));
	*ptr = spaces[n].index[idx];
	/* set userdata object metatable to indexlib */
	luaL_getmetatable(L, indexlib_name);
	lua_setmetatable(L, -2);
	return 1;
}

static int
lbox_index_tostring(struct lua_State *L)
{
	Index *index = lua_checkindex(L, 1);
	lua_pushfstring(L, "index %d in space %d",
			index_n(index), space_n(index->space));
	return 1;
}

static int
lbox_index_len(struct lua_State *L)
{
	Index *index = lua_checkindex(L, 1);
	lua_pushinteger(L, [index size]);
	return 1;
}

static int
lbox_index_part_count(struct lua_State *L)
{
	Index *index = lua_checkindex(L, 1);
	lua_pushinteger(L, index->key_def->part_count);
	return 1;
}

static int
lbox_index_min(struct lua_State *L)
{
	Index *index = lua_checkindex(L, 1);
	lbox_pushtuple(L, [index min]);
	return 1;
}

static int
lbox_index_max(struct lua_State *L)
{
	Index *index = lua_checkindex(L, 1);
	lbox_pushtuple(L, [index max]);
	return 1;
}

/**
 * Convert an element on Lua stack to a part of an index
 * key.
 *
 * Lua type system has strings, numbers, booleans, tables,
 * userdata objects. Tarantool indexes only support 32/64-bit
 * integers and strings.
 *
 * Instead of considering each Tarantool <-> Lua type pair,
 * here we follow the approach similar to one in lbox_pack()
 * (see tarantool_lua.m):
 *
 * Lua numbers are converted to 32 or 64 bit integers,
 * if key part is integer. In all other cases,
 * Lua types are converted to Lua strings, and these
 * strings are used as key parts.
 */

void append_key_part(struct lua_State *L, int i,
		     struct tbuf *tbuf, enum field_data_type type)
{
	const char *str;
	size_t size;
	u32 v_u32;
	u64 v_u64;

	if (lua_type(L, i) == LUA_TNUMBER) {
		if (type == NUM64) {
			v_u64 = (u64) lua_tonumber(L, i);
			str = (char *) &v_u64;
			size = sizeof(u64);
		} else {
			v_u32 = (u32) lua_tointeger(L, i);
			str = (char *) &v_u32;
			size = sizeof(u32);
		}
	} else {
		str = luaL_checklstring(L, i, &size);
	}
	write_varint32(tbuf, size);
	tbuf_append(tbuf, str, size);
}

/**
 * Lua iterator over a Taratnool/Box index.
 *
 *	(iteration_state, tuple) = index.next(index, [iteration_state])
 *	(iteration_state, tuple) = index.prev(index, [iteration_state])
 *
 * When [iteration_state] is absent or nil
 * returns a pointer to a new iterator and
 * to the first tuple (or nil, if the index is
 * empty).
 *
 * When [iteration_state] is a userdata,
 * i.e. we're inside an iteration loop, retrieves
 * the next tuple from the iterator.
 *
 * Otherwise, [iteration_state] can be used to seed
 * the iterator with one or several Lua scalars
 * (numbers, strings) and start iteration from an
 * offset.
 */
static inline struct iterator *
lbox_index_iterator(struct lua_State *L, enum iterator_type type)
{
	Index *index = lua_checkindex(L, 1);
	int argc = lua_gettop(L) - 1;
	struct iterator *it = NULL;
	if (argc == 0 || (argc == 1 && lua_type(L, 2) == LUA_TNIL)) {
		/*
		 * If there is nothing or nil on top of the stack,
		 * start iteration from the beginning (ITER_FORWARD) or
		 * end (ITER_REVERSE).
		 */
		it = [index allocIterator];
		[index initIterator: it :type];
		lbox_pushiterator(L, it);
	} else if (argc > 1 || lua_type(L, 2) != LUA_TUSERDATA) {
		/*
		 * We've got something different from iterator's
		 * userdata: must be a key to start iteration from
		 * an offset. Seed the iterator with this key.
		 */
		int field_count;
		void *key;

		if (argc == 1 && lua_type(L, 2) == LUA_TUSERDATA) {
			/* Searching by tuple. */
			struct tuple *tuple = lua_checktuple(L, 2);
			key = tuple->data;
			field_count = tuple->field_count;
		} else {
			/* Single or multi- part key. */
			field_count = argc;
			struct tbuf *data = tbuf_alloc(fiber->gc_pool);
			for (int i = 0; i < argc; ++i)
				append_key_part(L, i + 2, data,
						index->key_def->parts[i].type);
			key = data->data;
		}
		/*
		 * We allow partially specified keys for TREE
		 * indexes. HASH indexes can only use single-part
		 * keys.
		*/
		assert(field_count != 0);
		if (field_count > index->key_def->part_count)
			luaL_error(L, "index.next(): key part count (%d) "
				   "does not match index field count (%d)",
				   field_count, index->key_def->part_count);
		it = [index allocIterator];
		[index initIteratorByKey: it :type :key :field_count];
		lbox_pushiterator(L, it);
	} else { /* 1 item on the stack and it's a userdata. */
		it = lua_checkiterator(L, 2);
	}

	return it;
}

/**
 * Lua forward index iterator function.
 * See lbox_index_iterator comment for a functional
 * description.
 */
static int
lbox_index_next(struct lua_State *L)
{
	struct iterator *it = lbox_index_iterator(L, ITER_FORWARD);
	struct tuple *tuple = it->next(it);
	/* If tuple is NULL, pushes nil as end indicator. */
	lbox_pushtuple(L, tuple);
	return tuple ? 2 : 1;
}

/**
 * Lua reverse index iterator function.
 * See lbox_index_iterator comment for a functional
 * description.
 */
static int
lbox_index_prev(struct lua_State *L)
{
	struct iterator *it = lbox_index_iterator(L, ITER_REVERSE);
	struct tuple *tuple = it->next(it);
	/* If tuple is NULL, pushes nil as end indicator. */
	lbox_pushtuple(L, tuple);
	return tuple ? 2 : 1;
}

/**
 * Lua forward index iterator function.
 * See lbox_index_iterator comment for a functional
 * description.
 */
static int
lbox_index_next_equal(struct lua_State *L)
{
	struct iterator *it = lbox_index_iterator(L, ITER_FORWARD);
	struct tuple *tuple = it->next_equal(it);
	/* If tuple is NULL, pushes nil as end indicator. */
	lbox_pushtuple(L, tuple);
	return tuple ? 2 : 1;
}

/**
 * Lua reverse index iterator function.
 * See lbox_index_iterator comment for a functional
 * description.
 */
static int
lbox_index_prev_equal(struct lua_State *L)
{
	struct iterator *it = lbox_index_iterator(L, ITER_REVERSE);
	struct tuple *tuple = it->next_equal(it);
	/* If tuple is NULL, pushes nil as end indicator. */
	lbox_pushtuple(L, tuple);
	return tuple ? 2 : 1;
}

/**
 * Lua index subtree count function.
 * Iterate over an index, count the number of tuples which equal the
 * provided search criteria. The argument can either point to a
 * tuple, a key, or one or more key parts. Returns the number of matched
 * tuples.
 */
static int
lbox_index_count(struct lua_State *L)
{
	Index *index = lua_checkindex(L, 1);
	int argc = lua_gettop(L) - 1;
	if (argc == 0)
		luaL_error(L, "index.count(): one or more arguments expected");
	/* preparing single or multi-part key */
	void *key;
	int key_part_count;
	if (argc == 1 && lua_type(L, 2) == LUA_TUSERDATA) {
		/* Searching by tuple. */
		struct tuple *tuple = lua_checktuple(L, 2);
		key = tuple->data;
		key_part_count = tuple->field_count;
	} else {
		/* Single or multi- part key. */
		key_part_count = argc;
		struct tbuf *data = tbuf_alloc(fiber->gc_pool);
		for (int i = 0; i < argc; ++i)
			append_key_part(L, i + 2, data,
					index->key_def->parts[i].type);
		key = data->data;
	}
	u32 count = 0;
	/* preparing index iterator */
	struct iterator *it = index->position;
	[index initIteratorByKey: it :ITER_FORWARD :key :key_part_count];
	/* iterating over the index and counting tuples */
	struct tuple *tuple;
	while ((tuple = it->next_equal(it)) != NULL) {
		if (tuple->flags & GHOST)
			continue;
		count++;
	}
	/* returning subtree size */
	lua_pushnumber(L, count);
	return 1;
}

static const struct luaL_reg lbox_index_meta[] = {
	{"__tostring", lbox_index_tostring},
	{"__len", lbox_index_len},
	{"part_count", lbox_index_part_count},
	{"min", lbox_index_min},
	{"max", lbox_index_max},
	{"next", lbox_index_next},
	{"prev", lbox_index_prev},
	{"next_equal", lbox_index_next_equal},
	{"prev_equal", lbox_index_prev_equal},
	{"count", lbox_index_count},
	{NULL, NULL}
};

static const struct luaL_reg indexlib [] = {
	{"new", lbox_index_new},
	{NULL, NULL}
};

static const struct luaL_reg lbox_iterator_meta[] = {
	{"__gc", lbox_iterator_gc},
	{NULL, NULL}
};

/* }}} */

/** {{{ Lua I/O: facilities to intercept box output
 * and push into Lua stack.
 */

/*
 * For addU32/dupU32 do nothing -- the only u32 Box can give
 * us is tuple count, and we don't need it, since we intercept
 * everything into Lua stack first.
 * @sa iov_add_multret
 */
@interface PortLua: PortNull {
	struct lua_State *L;
}
+ (PortLua *) alloc;
- (id) init: (struct lua_State *) L_arg;
@end

@implementation PortLua
+ (PortLua *) alloc
{
	size_t sz = class_getInstanceSize(self);
	id new = palloca(fiber->gc_pool, sz, sizeof(void *));
	memset(new, 0, sz);
	object_setClass(new, self);
	return new;
}

- (id) init: (struct lua_State *) L_arg
{
	if ((self = [super init]))
		L = L_arg;
	return self;
}

- (void) addTuple: (struct tuple *) tuple
{
	@try {
		lbox_pushtuple(L, tuple);
	} @catch (...) {
		tnt_raise(ClientError, :ER_PROC_LUA, lua_tostring(L, -1));
	}
}

@end

/* }}} */

/**
 * The main extension provided to Lua by Tarantool/Box --
 * ability to call INSERT/UPDATE/SELECT/DELETE from within
 * a Lua procedure.
 *
 * This is a low-level API, and it expects
 * all arguments to be packed in accordance
 * with the binary protocol format (iproto
 * header excluded).
 *
 * Signature:
 * box.process(op_code, request)
 */
static int lbox_process(lua_State *L)
{
	u32 op = lua_tointeger(L, 1); /* Get the first arg. */
	struct tbuf req;
	size_t sz;
	req.data = (char *) luaL_checklstring(L, 2, &sz); /* Second arg. */
	req.capacity = req.size = sz;
	if (op == CALL) {
		/*
		 * We should not be doing a CALL from within a CALL.
		 * To invoke one stored procedure from another, one must
		 * do it in Lua directly. This deals with
		 * infinite recursion, stack overflow and such.
		 */
		return luaL_error(L, "box.process(CALL, ...) is not allowed");
	}
	int top = lua_gettop(L); /* to know how much is added by rw_callback */

	size_t allocated_size = palloc_allocated(fiber->gc_pool);
	struct txn *txn = txn_begin();
	Port *port_lua = [[PortLua alloc] init: L];
	@try {
		box_process(txn, port_lua, op, &req);
	} @finally {
		/*
		 * This only works as long as port_lua doesn't
		 * use fiber->cleanup and fiber->gc_pool.
		 */
		ptruncate(fiber->gc_pool, allocated_size);
	}
	return lua_gettop(L) - top;
}

static const struct luaL_reg boxlib[] = {
	{"process", lbox_process},
	{"uuid", lbox_uuid},
	{"uuid_hex", lbox_uuid_hex},
	{NULL, NULL}
};

/**
 * A helper to find a Lua function by name and put it
 * on top of the stack.
 */
static
void box_lua_find(lua_State *L, const char *name, const char *name_end)
{
	int index = LUA_GLOBALSINDEX;
	const char *start = name, *end;

	while ((end = memchr(start, '.', name_end - start))) {
		lua_checkstack(L, 3);
		lua_pushlstring(L, start, end - start);
		lua_gettable(L, index);
		if (! lua_istable(L, -1))
			tnt_raise(ClientError, :ER_NO_SUCH_PROC,
				  name_end - name, name);
		start = end + 1; /* next piece of a.b.c */
		index = lua_gettop(L); /* top of the stack */
	}
	lua_pushlstring(L, start, name_end - start);
	lua_gettable(L, index);
	if (! lua_isfunction(L, -1)) {
		/* lua_call or lua_gettable would raise a type error
		 * for us, but our own message is more verbose. */
		tnt_raise(ClientError, :ER_NO_SUCH_PROC,
			  name_end - name, name);
	}
	/* setting stack that it would contain only
	 * the function pointer. */
	if (index != LUA_GLOBALSINDEX) {
		lua_replace(L, 1);
		lua_settop(L, 1);
	}
}

@implementation Call
/**
 * Invoke a Lua stored procedure from the binary protocol
 * (implementation of 'CALL' command code).
 */
- (void) execute: (struct txn *) txn : (Port *)port
{
	(void) txn;
	lua_State *L = lua_newthread(root_L);
	int coro_ref = luaL_ref(root_L, LUA_REGISTRYINDEX);
	/* Request flags: not used. */
	(void) (read_u32(data) & BOX_ALLOWED_REQUEST_FLAGS);
	@try {
		u32 field_len = read_varint32(data);
		void *field = read_str(data, field_len); /* proc name */
		box_lua_find(L, field, field + field_len);
		/* Push the rest of args (a tuple). */
		u32 nargs = read_u32(data);
		luaL_checkstack(L, nargs, "call: out of stack");
		for (int i = 0; i < nargs; i++) {
			field_len = read_varint32(data);
			field = read_str(data, field_len);
			lua_pushlstring(L, field, field_len);
		}
		lua_call(L, nargs, LUA_MULTRET);
		/* Send results of the called procedure to the client. */
		[port addLuaMultret: L];
	} @catch (tnt_Exception *e) {
		@throw;
	} @catch (...) {
		tnt_raise(ClientError, :ER_PROC_LUA, lua_tostring(L, -1));
	} @finally {
		/*
		 * Allow the used coro to be garbage collected.
		 * @todo: cache and reuse it instead.
		 */
		luaL_unref(root_L, LUA_REGISTRYINDEX, coro_ref);
	}
}
@end

struct lua_State *
mod_lua_init(struct lua_State *L)
{
	/* box, box.tuple */
	tarantool_lua_register_type(L, tuplelib_name, lbox_tuple_meta);
	luaL_register(L, "box", boxlib);
	lua_pop(L, 1);
	/* box.index */
	tarantool_lua_register_type(L, indexlib_name, lbox_index_meta);
	luaL_register(L, "box.index", indexlib);
	lua_pop(L, 1);
	tarantool_lua_register_type(L, iteratorlib_name, lbox_iterator_meta);
	/* Load box.lua */
	if (luaL_dostring(L, box_lua))
		panic("Error loading box.lua: %s", lua_tostring(L, -1));

	assert(lua_gettop(L) == 0);

	return L;
}

void box_lua_init()
{
	root_L = tarantool_L;
}
<|MERGE_RESOLUTION|>--- conflicted
+++ resolved
@@ -46,13 +46,8 @@
 #include "tuple.h"
 #include "space.h"
 #include "port.h"
-
-<<<<<<< HEAD
 #include "box_lua_uuid.h"
 
-
-=======
->>>>>>> 8fa35a98
 /* contents of box.lua */
 extern const char box_lua[];
 
