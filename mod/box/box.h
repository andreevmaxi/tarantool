--- conflicted
+++ resolved
@@ -30,15 +30,7 @@
 #include "exception.h"
 #include <tbuf.h>
 
-<<<<<<< HEAD
-
-extern bool box_updates_allowed;
-void memcached_handler(void * /* data */);
-
-struct namespace;
-=======
 struct tarantool_cfg;
->>>>>>> 4279a836
 struct box_tuple;
 struct index;
 
